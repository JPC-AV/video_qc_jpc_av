from PyQt6.QtWidgets import QApplication, QMessageBox
from AV_Spex.gui.gui_processing_window import ProcessingWindow

from AV_Spex.utils.log_setup import logger
from AV_Spex.processing.worker_thread import ProcessingWorker

class MainWindowProcessing:
    """Processing-related event handlers for the main window"""
    
    def __init__(self, main_window):
        self.main_window = main_window
    
    def call_process_directories(self):
        """Initialize and start the worker thread"""
        try:
            # Create the processing window if it doesn't exist
            if not hasattr(self.main_window, 'processing_window') or self.main_window.processing_window is None:
                # Create and initialize the processing window
                self.initialize_processing_window()
            
            # Create and configure the worker
            self.main_window.worker = ProcessingWorker(self.main_window.source_directories, self.main_window.signals)
            
            # Connect worker-specific signals
            self.main_window.worker.started_processing.connect(self.on_processing_started)
            self.main_window.worker.finished.connect(self.on_worker_finished)
            self.main_window.worker.error.connect(self.on_error)
            self.main_window.worker.processing_time.connect(self.on_processing_time)
            
            # Start the worker thread
            self.main_window.worker.start()
            
        except Exception as e:
            self.main_window.signals.error.emit(str(e))

    def initialize_processing_window(self):
        """Create and configure the processing window and connect signals"""
        self.main_window.processing_window = ProcessingWindow(self.main_window)
            
        # Signal connections
        self.main_window.signals.status_update.connect(self.main_window.processing_window.update_status)
        self.main_window.signals.error.connect(self.main_window.processing_window.update_status)
        self.main_window.signals.progress.connect(self.update_progress)
        self.main_window.signals.file_started.connect(self.main_window.processing_window.update_file_status)
        self.main_window.signals.file_started.connect(self.main_window.processing_window.reset_steps_list)
        self.main_window.signals.stream_hash_progress.connect(self.main_window.processing_window.update_detail_progress)
        self.main_window.signals.md5_progress.connect(self.main_window.processing_window.update_detail_progress)
        self.main_window.signals.access_file_progress.connect(self.main_window.processing_window.update_detail_progress)
        self.main_window.signals.qctools_progress.connect(self.main_window.processing_window.update_detail_progress)
<<<<<<< HEAD
=======
            
        # Connect the step_completed signal
>>>>>>> 87a16286
        self.main_window.signals.step_completed.connect(self.main_window.processing_window.mark_step_complete)
        
        print("DEBUG: About to connect pause/resume button signals")
        print(f"DEBUG: Pause button exists: {hasattr(self.main_window.processing_window, 'pause_button')}")
        print(f"DEBUG: Resume button exists: {hasattr(self.main_window.processing_window, 'resume_button')}")
        
        if hasattr(self.main_window.processing_window, 'pause_button'):
            print(f"DEBUG: Pause button enabled: {self.main_window.processing_window.pause_button.isEnabled()}")
            print(f"DEBUG: Pause button visible: {self.main_window.processing_window.pause_button.isVisible()}")
        
        # Cancel button connection
        self.main_window.processing_window.cancel_button.clicked.connect(self.cancel_processing)

        # Connect pause/resume button signals
        try:
            self.main_window.processing_window.pause_button.clicked.connect(
                self.main_window.signals.pause_requested.emit
            )
            print("DEBUG: Pause button signal connected successfully")
        except Exception as e:
            print(f"DEBUG: Error connecting pause button: {e}")

        try:
            self.main_window.processing_window.resume_button.clicked.connect(
                self.main_window.signals.resume_requested.emit
            )
            print("DEBUG: Resume button signal connected successfully")
        except Exception as e:
            print(f"DEBUG: Error connecting resume button: {e}")
        
        # Test the signal connection by connecting to a debug function
        try:
            self.main_window.processing_window.pause_button.clicked.connect(
                lambda: print("DEBUG: Pause button clicked!")
            )
            print("DEBUG: Debug pause button click handler connected")
        except Exception as e:
            print(f"DEBUG: Error connecting debug handler: {e}")
        
        # Connect pause/resume status signals
        self.main_window.signals.paused.connect(
            self.main_window.processing_window.on_processing_paused
        )
        self.main_window.signals.resumed.connect(
            self.main_window.processing_window.on_processing_resumed
        )
        self.main_window.signals.started.connect(
            self.main_window.processing_window.on_processing_started
        )
        self.main_window.signals.completed.connect(
            self.main_window.processing_window.on_processing_completed
        )

        if hasattr(self.main_window, 'open_processing_button'):
            self.main_window.open_processing_button.setText("Show Processing Window")
        
        self.main_window.processing_window.show()
        self.main_window.processing_window.raise_()

        print("DEBUG: All signal connections completed")
    
    def update_progress(self, current, total):
        """Update progress bar in the processing window."""
        if hasattr(self.main_window, 'processing_window') and self.main_window.processing_window:
            self.main_window.processing_window.progress_bar.setMaximum(total)
            self.main_window.processing_window.progress_bar.setValue(current)

    def on_worker_finished(self):
        """Handle worker thread completion."""
        # Check if this was a cancellation
        was_cancelled = hasattr(self.main_window.worker, 'user_cancelled') and self.main_window.worker.user_cancelled

        # Hide the processing indicator
        self.main_window.processing_indicator.setVisible(False)
        self.main_window.main_status_label.setVisible(False)
        
        # Update UI to indicate processing is complete
        if hasattr(self.main_window, 'processing_window') and self.main_window.processing_window:
            if not was_cancelled:
                self.main_window.processing_window.update_status("Processing completed successfully!")
                self.main_window.processing_window.progress_bar.setMaximum(100)
                self.main_window.processing_window.progress_bar.setValue(100)
                # To prevent "0%" showing when jobs are done.
                self.main_window.processing_window.overlay_label.setText("Complete")
            
            # Change the cancel button to a close button
            self.main_window.processing_window.cancel_button.setText("Close")
            self.main_window.processing_window.cancel_button.setEnabled(True)
            
            # Disconnect previous handler if any (use try/except in case it's not connected)
            try:
                self.main_window.processing_window.cancel_button.clicked.disconnect()
            except TypeError:
                # This catches the case where no connections exist
                pass
                
            self.main_window.processing_window.cancel_button.clicked.connect(self.main_window.processing_window.close)
        
        # Re-enable the Check Spex button
        if hasattr(self.main_window, 'check_spex_button'):
            self.main_window.check_spex_button.setEnabled(True)

        # Disable the Cancel Processing button in the main window
        if hasattr(self.main_window, 'cancel_processing_button'):
            self.main_window.cancel_processing_button.setEnabled(False)
        
        # Clean up the worker (but don't close the window)
        self.main_window.worker = None

    def on_processing_started(self, message=None):
        """Handle processing start"""
        print("DEBUG: MainWindowProcessing.on_processing_started called")
        
        # Reset the status label
        if hasattr(self.main_window, 'main_status_label'):
            self.main_window.main_status_label.setText("Starting processing...")
        
        # Start showing the processing indicator
        if hasattr(self.main_window, 'processing_indicator'):
            self.main_window.processing_indicator.setVisible(True)

        if hasattr(self.main_window, 'main_status_label'):
            self.main_window.main_status_label.setVisible(True)
        
        # Enable the processing window button
        if hasattr(self.main_window, 'open_processing_button'):
            self.main_window.open_processing_button.setEnabled(True)
        
        # Create processing window if it doesn't exist and is requested
        if not hasattr(self.main_window, 'processing_window') or self.main_window.processing_window is None:
            # Create and initialize the processing window
            self.initialize_processing_window()
        else:
            # Reset the cancel button if it exists but was changed to "Close"
            if self.main_window.processing_window.cancel_button.text() == "Close":
                # Change text back to "Cancel"
                self.main_window.processing_window.cancel_button.setText("Cancel")
                
                # Disconnect any existing connections
                try:
                    self.main_window.processing_window.cancel_button.clicked.disconnect()
                except TypeError:
                    pass  # No connections exist
                
                # Reconnect to cancel_processing
                self.main_window.processing_window.cancel_button.clicked.connect(self.cancel_processing)

        # Add a divider in the console for the new processing run
        if self.main_window.processing_window and hasattr(self.main_window.processing_window, 'details_text'):
            self.main_window.processing_window.details_text.add_processing_divider()
        
        # Update status if a message was provided
        if message and hasattr(self.main_window, 'processing_window') and self.main_window.processing_window:
            self.main_window.processing_window.update_status(message)

        # Enable Cancel Processing button
        if hasattr(self.main_window, 'cancel_processing_button'):
            self.main_window.cancel_processing_button.setEnabled(True)
        
        # Disable Check Spex button
        if hasattr(self.main_window, 'check_spex_button'):
            self.main_window.check_spex_button.setEnabled(False)

        # Apply disabled style to Check Spex button
        if hasattr(self.main_window, 'check_spex_button'):
            self.main_window.check_spex_button.setStyleSheet("""
                QPushButton {
                    font-weight: bold;
                    padding: 8px 16px;
                    font-size: 14px;
                    background-color: #4CAF50;
                    color: white;
                    border: none;
                    border-radius: 4px;
                }
                QPushButton:hover {
                    background-color: #45a049;
                }
                QPushButton:disabled {
                    background-color: #A5D6A7; 
                    color: #E8F5E9;             
                    opacity: 0.8;               
                }
            """)
        
        QApplication.processEvents()
        
    def on_processing_completed(self, message):
        """Handle processing complete"""
        # Reset the status label
        if hasattr(self.main_window, 'main_status_label'):
            self.main_window.main_status_label.setText("Processing completed")
        
        # Hide the progress indicator
        if hasattr(self.main_window, 'processing_indicator'):
            self.main_window.processing_indicator.setVisible(False)

        if hasattr(self.main_window, 'main_status_label'):
            self.main_window.main_status_label.setVisible(False)
        
        if self.main_window.processing_window:
            self.main_window.processing_window.close()
            self.main_window.processing_window = None  # Explicitly set to None
        
        # Re-enable both buttons
        if hasattr(self.main_window, 'check_spex_button'):
            self.main_window.check_spex_button.setEnabled(True)
        if hasattr(self.main_window, 'open_processing_button'):
            self.main_window.open_processing_button.setEnabled(False)
        
        QMessageBox.information(self.main_window, "Complete", message)

    def on_processing_paused(self):
        """Handle when processing is paused"""
        print("DEBUG: Processing paused - checking state")
        
        if hasattr(self.main_window, 'processing_window') and self.main_window.processing_window:
            self.main_window.processing_window.on_processing_paused()
        
        # Update main window status if needed
        if hasattr(self.main_window, 'main_status_label'):
            current_text = self.main_window.main_status_label.text()
            if not current_text.endswith(" (PAUSED)"):
                self.main_window.main_status_label.setText(f"{current_text} (PAUSED)")
        
        # Disable cancel button during pause
        if hasattr(self.main_window, 'cancel_processing_button'):
            self.main_window.cancel_processing_button.setEnabled(False)
    
    def on_processing_resumed(self):
        """Handle when processing is resumed"""
        print("DEBUG: Processing resumed - checking state")
        
        if hasattr(self.main_window, 'processing_window') and self.main_window.processing_window:
            self.main_window.processing_window.on_processing_resumed()
        
        # Update main window status if needed
        if hasattr(self.main_window, 'main_status_label'):
            current_text = self.main_window.main_status_label.text()
            # Remove the (PAUSED) suffix if it exists
            if current_text.endswith(" (PAUSED)"):
                self.main_window.main_status_label.setText(current_text[:-9])
        
        # Re-enable cancel button after resume
        if hasattr(self.main_window, 'cancel_processing_button'):
            self.main_window.cancel_processing_button.setEnabled(True)
    
    def on_processing_time(self, processing_time):
        """Handle processing time message from worker"""
        # Only show processing time if the worker wasn't cancelled
        if not hasattr(self.main_window.worker, 'user_cancelled') or not self.main_window.worker.user_cancelled:
            if self.main_window.processing_window:
                self.main_window.processing_window.update_status(f"Total processing time: {processing_time}")
                
            QMessageBox.information(self.main_window, "Complete", f"Processing completed in {processing_time}!")

    def on_error(self, error_message):
        """Handle errors"""
        # Log the error
        logger.error(f"Processing error: {error_message}")
        
        # Reset the status label
        if hasattr(self.main_window, 'main_status_label'):
            self.main_window.main_status_label.setText("Error occurred")
        
        # Hide the processing indicator
        if hasattr(self.main_window, 'processing_indicator'):
            self.main_window.processing_indicator.setVisible(False)
        
        # Disable the Open Processing Window button
        if hasattr(self.main_window, 'open_processing_button'):
            self.main_window.open_processing_button.setEnabled(False)
        
        if hasattr(self.main_window, 'processing_window') and self.main_window.processing_window:
            self.main_window.processing_window.update_status(f"ERROR: {error_message}")
            # Don't close the window automatically, let the user close it
        
        # Re-enable the Check Spex button
        if hasattr(self.main_window, 'check_spex_button'):
            self.main_window.check_spex_button.setEnabled(True)

        # Show error message box to the user
        QMessageBox.critical(self.main_window, "Error", error_message)
        
        # Clean up worker if it exists
        if self.main_window.worker:
            self.main_window.worker.quit()
            self.main_window.worker.wait()
            self.main_window.worker.deleteLater()
            self.main_window.worker = None

    def on_clear_status(self):
        """Handle status clearing"""
        if self.main_window.processing_window:
            self.main_window.processing_window.update_detailed_status("")

    def cancel_processing(self):
        """Cancel ongoing processing"""
        if hasattr(self.main_window, 'worker') and self.main_window.worker and self.main_window.worker.isRunning():
            # Update the processing window
            if self.main_window.processing_window:
                self.main_window.processing_window.update_status("Cancelling processing...")
                
                # Update UI to indicate cancellation state
                self.main_window.processing_window.progress_bar.setMaximum(100)
                self.main_window.processing_window.progress_bar.setValue(0)
                
                # Disable the cancel button to prevent multiple clicks
                self.main_window.processing_window.cancel_button.setEnabled(False)
            
            # Call the worker's cancel method
            self.main_window.worker.cancel()
            
            # Hide the processing indicator
            self.main_window.processing_indicator.setVisible(False)
            self.main_window.main_status_label.setVisible(False)
            
            # Disable the Cancel button button
            self.main_window.cancel_processing_button.setEnabled(False)
            
            # Re-enable the Check Spex button
            self.main_window.check_spex_button.setEnabled(True)

    def on_processing_cancelled(self):
        """Handle processing cancellation"""
        # Reset the status label
        if hasattr(self.main_window, 'main_status_label'):
            self.main_window.main_status_label.setText("Processing cancelled")
        
        # Hide the processing indicator
        if hasattr(self.main_window, 'processing_indicator'):
            self.main_window.processing_indicator.setVisible(False)

        # Reset the status label
        if hasattr(self.main_window, 'main_status_label'):
            self.main_window.main_status_label.setVisible(False)
        
        # Disable the Open Processing Window button
        if hasattr(self.main_window, 'open_processing_button'):
            self.main_window.open_processing_button.setEnabled(False)

        # Disable the Cancel button button
        if hasattr(self.main_window, 'cancel_processing_button'):
            self.main_window.cancel_processing_button.setEnabled(False)
        
        # Re-enable the Check Spex button
        if hasattr(self.main_window, 'check_spex_button'):
            self.main_window.check_spex_button.setEnabled(True)
        
        # Notify user
        QMessageBox.information(self.main_window, "Cancelled", "Processing was cancelled.")

    def on_tool_started(self, tool_name):
        """Handle tool processing start"""
        if self.main_window.processing_window:
            self.main_window.processing_window.update_status(f"Starting {tool_name}")
        
    def on_tool_completed(self, message):
        """Handle tool processing completion"""
        if self.main_window.processing_window:
            self.main_window.processing_window.update_status(message)
            # Let UI update
            QApplication.processEvents()

    def on_fixity_progress(self, message):
        """Handle fixity progress updates"""
        if self.main_window.processing_window:
            self.main_window.processing_window.update_detailed_status(message)

    def on_mediaconch_progress(self, message):
        """Handle mediaconch progress updates"""
        if self.main_window.processing_window:
            self.main_window.processing_window.update_detailed_status(message)

    def on_metadata_progress(self, message):
        """Handle metadata progress updates"""
        if self.main_window.processing_window:
            self.main_window.processing_window.update_detailed_status(message)

    def on_output_progress(self, message):
        """Handle output progress updates"""
        if self.main_window.processing_window:
            self.main_window.processing_window.update_detailed_status(message)<|MERGE_RESOLUTION|>--- conflicted
+++ resolved
@@ -47,11 +47,8 @@
         self.main_window.signals.md5_progress.connect(self.main_window.processing_window.update_detail_progress)
         self.main_window.signals.access_file_progress.connect(self.main_window.processing_window.update_detail_progress)
         self.main_window.signals.qctools_progress.connect(self.main_window.processing_window.update_detail_progress)
-<<<<<<< HEAD
-=======
             
         # Connect the step_completed signal
->>>>>>> 87a16286
         self.main_window.signals.step_completed.connect(self.main_window.processing_window.mark_step_complete)
         
         print("DEBUG: About to connect pause/resume button signals")
