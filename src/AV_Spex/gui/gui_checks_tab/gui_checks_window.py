--- conflicted
+++ resolved
@@ -279,50 +279,6 @@
         mediaconch_layout.addWidget(policy_container)
         self.mediaconch_group.setLayout(mediaconch_layout)
         tools_layout.addWidget(self.mediaconch_group)
-<<<<<<< HEAD
-
-        # QCT Parse section - SIMPLIFIED WITHOUT CONTENT DETECTION AND TAG NAME
-        self.qct_group = QGroupBox("qct-parse")
-        theme_manager.style_groupbox(self.qct_group, "top left")
-        self.themed_group_boxes['qct'] = self.qct_group
-
-        qct_layout = QVBoxLayout()
-
-        # Checkboxes with descriptions on second line
-        self.run_qctparse_cb = QCheckBox("Run Tool")
-        self.run_qctparse_cb.setStyleSheet("font-weight: bold;")
-        run_qctparse_desc = QLabel("Run qct-parse tool on input video file")
-        run_qctparse_desc.setIndent(20)
-
-        self.bars_detection_cb = QCheckBox("Detect Color Bars")
-        self.bars_detection_cb.setStyleSheet("font-weight: bold;")
-        bars_detection_desc = QLabel("Detect color bars in the video content")
-        bars_detection_desc.setIndent(20)
-
-        self.evaluate_bars_cb = QCheckBox("Evaluate Color Bars")
-        self.evaluate_bars_cb.setStyleSheet("font-weight: bold;")
-        evaluate_bars_desc = QLabel("Compare content to color bars for validation")
-        evaluate_bars_desc.setIndent(20)
-
-        self.thumb_export_cb = QCheckBox("Thumbnail Export")
-        self.thumb_export_cb.setStyleSheet("font-weight: bold;")
-        thumb_export_desc = QLabel("Export thumbnails of failed frames for review")
-        thumb_export_desc.setIndent(20)
-
-        # Add all widgets to the qct layout 
-        qct_layout.addWidget(self.run_qctparse_cb)
-        qct_layout.addWidget(run_qctparse_desc)
-        qct_layout.addWidget(self.bars_detection_cb)
-        qct_layout.addWidget(bars_detection_desc)
-        qct_layout.addWidget(self.evaluate_bars_cb)
-        qct_layout.addWidget(evaluate_bars_desc)
-        qct_layout.addWidget(self.thumb_export_cb)
-        qct_layout.addWidget(thumb_export_desc)
-
-        self.qct_group.setLayout(qct_layout)
-        tools_layout.addWidget(self.qct_group)
-=======
->>>>>>> bbbf43f6
         
         self.tools_group.setLayout(tools_layout)
         main_layout.addWidget(self.tools_group)
@@ -404,17 +360,6 @@
         self.policy_combo.currentTextChanged.connect(self.on_mediaconch_policy_changed)
         self.import_policy_btn.clicked.connect(self.open_policy_file_dialog)
                     
-<<<<<<< HEAD
-        #  Run QCT-Parse turns all the checks on:
-        self.run_qctparse_cb.stateChanged.connect(self.on_run_qctparse_changed)
-
-        self.bars_detection_cb.stateChanged.connect(self.on_bars_detection_changed)
-        self.evaluate_bars_cb.stateChanged.connect(self.on_evaluate_bars_changed)
-        self.thumb_export_cb.stateChanged.connect(
-            lambda state: self.on_boolean_changed(state, ['tools', 'qct_parse', 'thumbExport'])
-        )
-=======
->>>>>>> bbbf43f6
 
     def load_config_values(self):
         """Load current config values into UI elements"""
@@ -464,36 +409,6 @@
         if mediaconch.mediaconch_policy in available_policies:
             self.policy_combo.setCurrentText(mediaconch.mediaconch_policy)
         self.policy_combo.blockSignals(False)
-<<<<<<< HEAD
-        
-        # QCT Parse - now using boolean directly for run_tool
-        qct = checks_config.tools.qct_parse
-        self.run_qctparse_cb.setChecked(qct.run_tool)
-        # These are already booleans in the original config
-        self.bars_detection_cb.setChecked(qct.barsDetection)
-        self.evaluate_bars_cb.setChecked(qct.evaluateBars)
-        self.thumb_export_cb.setChecked(qct.thumbExport)
-
-        # Set initial enabled state for QCT Parse dependent checkboxes
-        qct = checks_config.tools.qct_parse
-        dependent_checkboxes = [
-            self.bars_detection_cb,
-            self.evaluate_bars_cb, 
-            self.thumb_export_cb
-        ]
-
-        # Enable/disable dependent checkboxes based on run_tool state
-        for checkbox in dependent_checkboxes:
-            checkbox.setEnabled(qct.run_tool)
-
-        # Additional logic for thumbnail dependency
-        if qct.run_tool:
-            # If run_tool is enabled, check if thumbnail should be enabled
-            # Thumbnail is only enabled if at least one of bars detection or evaluate bars is checked
-            thumbnail_should_be_enabled = qct.barsDetection or qct.evaluateBars
-            self.thumb_export_cb.setEnabled(thumbnail_should_be_enabled)
-=======
->>>>>>> bbbf43f6
 
         # Set loading flag back to False after everything is loaded
         self.is_loading = False
