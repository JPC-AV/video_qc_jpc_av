#!/usr/bin/env python
# -*- coding: utf-8 -*-

# The majority of this code is derived from the open source project qct-parse
# which is licensed under the GNU Version 3 License. You may obtain a copy of the license at: https://github.com/FutureDays/qct-parse/blob/master/LICENSE
# Original code is here: https://github.com/FutureDays/qct-parse  

# The original code from the qct-parse was written by Brendan Coates and Morgan Morel as part of the 2016 AMIA "Hack Day"
# Summary of that event here: https://wiki.curatecamp.org/index.php/Association_of_Moving_Image_Archivists_%26_Digital_Library_Federation_Hack_Day_2016

from lxml import etree	
import gzip            
import logging         
import collections   
import os      			
import subprocess			
import math				
import sys			
import re
import yaml
import operator
from statistics import median
from ..utils.log_setup import logger
from ..utils.find_config import config_path, command_config			


def get_duration(video_path):
	"""
    Retrieves the duration of a video file using the ffprobe tool.

    Parameters:
        video_path (str): The file path of the video file.

    Returns:
        str: The duration of the video in seconds.
    """

	command = [
		'ffprobe',
		'-v', 'error',
		'-show_entries', 'format=duration',
		'-of', 'csv=p=0',
		video_path
	]
	result = subprocess.run(command, stdout=subprocess.PIPE)
	duration = result.stdout.decode().strip()
	return duration

# Dictionary to map the string to the corresponding operator function
operator_mapping = {
    'lt': operator.lt,
    'gt': operator.gt,
}

# Creates timestamp for pkt_dts_time
def dts2ts(frame_pkt_dts_time):
	"""
    Converts a time in seconds to a formatted time string in HH:MM:SS.ssss format.

    Parameters:
        frame_pkt_dts_time (str): The time in seconds as a string.

    Returns:
        str: The formatted time string.
    """

	seconds = float(frame_pkt_dts_time)
	hours, seconds = divmod(seconds, 3600)
	minutes, seconds = divmod(seconds, 60)
	if hours < 10:
		hours = "0" + str(int(hours))
	else:
		hours = str(int(hours))  
	if minutes < 10:
		minutes = "0" + str(int(minutes))
	else:
		minutes = str(int(minutes))
	secondsStr = str(round(seconds,4))
	if int(seconds) < 10:
		secondsStr = "0" + secondsStr
	else:
		seconds = str(minutes)
	while len(secondsStr) < 7:
		secondsStr = secondsStr + "0"
	timeStampString = hours + ":" + minutes + ":" + secondsStr
	return timeStampString
	
# finds stuff over/under threshold
def threshFinder(qct_parse,video_path,inFrame,startObj,pkt,tag,over,comp_op,thumbPath,thumbDelay,thumbExportDelay):
	"""
    Compares tagValue in frameDict (from qctools.xml.gz) with threshold from config

    Parameters:
        qct_parse (dict): qct-parse dictionary from command_config.yaml 
        video_path (file): Path to the video file.
        inFrame (dict): The most recent frameDict added to framesList
        startObj (qctools.xml.gz): Starting object or reference, used in logging or naming.
        pkt (str): The attribute key used to extract timestamps from <frame> tag in qctools.xml.gz.
        tag (str): Attribute tag from <frame> tag in qctools.xml.gz, is checked against the threshold.
        over (float): The threshold value to compare against, from config
        comp_op (callable): The comparison operator function (e.g., operator.lt, operator.gt).
        thumbPath (str): Path where thumbnails are saved.
        thumbDelay (int): Current delay count between thumbnails.
        thumbExportDelay (int): Required delay count between exporting thumbnails.

    Returns:
        tuple: (bool indicating if threshold was met, updated thumbDelay)
    """

	tagValue = float(inFrame[tag])
	frame_pkt_dts_time = inFrame[pkt]
	# Perform the comparison using the retrieved operator if the attribute is over/under threshold
	if comp_op(float(tagValue), float(over)) :
		timeStampString = dts2ts(frame_pkt_dts_time)
		#logging.warning(f"{tag} is {comp_op} {str(over)} with a value of {str(tagValue)} at duration {timeStampString}")
		if qct_parse['thumbExport'] and (thumbDelay > int(thumbExportDelay)): # if thumb export is turned on and there has been enough delay between this frame and the last exported thumb, then export a new thumb
			printThumb(video_path,tag,startObj,thumbPath,tagValue,timeStampString)
			thumbDelay = 0
		return True, thumbDelay # return true because it was over and thumbDelay
	else:
		return False, thumbDelay # return false because it was NOT over and thumbDelay

#  print thumbnail images of overs/unders		
#  Need to update - file naming convention has changed
def printThumb(video_path,tag,startObj,thumbPath,tagValue,timeStampString):
	"""
    Exports a thumbnail image for a specific frame 

    Parameters:
        video_path (str): Path to the video file.
        tag (str): Attribute tag of the frame, used for naming the thumbnail.
        startObj
	"""
	inputVid = video_path
	if os.path.isfile(inputVid):
		baseName = os.path.basename(startObj)
		baseName = baseName.replace(".qctools.xml.gz", "")
		outputFramePath = os.path.join(thumbPath,baseName + "." + tag + "." + str(tagValue) + "." + timeStampString + ".png")
		ffoutputFramePath = outputFramePath.replace(":",".")
		# for windows we gotta see if that first : for the drive has been replaced by a dot and put it back
		match = ''
		match = re.search(r"[A-Z]\.\/",ffoutputFramePath) # matches pattern R./ which should be R:/ on windows
		if match:
			ffoutputFramePath = ffoutputFramePath.replace(".",":",1) # replace first instance of "." in string ffoutputFramePath
		ffmpegString = "ffmpeg -ss " + timeStampString + ' -i "' + inputVid +  '" -vframes 1 -s 720x486 -y "' + ffoutputFramePath + '"' # Hardcoded output frame size to 720x486 for now, need to infer from input eventually
		logger.warning(f"Exporting thumbnail image of {baseName} to {os.path.basename(ffoutputFramePath)}")
		output = subprocess.Popen(ffmpegString,stdout=subprocess.PIPE,stderr=subprocess.PIPE,shell=True)
	else:
		print("Input video file not found. Ensure video file is in the same directory as the QCTools report and report file name contains video file extension.")
		exit()
	return	
	
# detect bars	
def detectBars(startObj,pkt,durationStart,durationEnd,framesList):
	"""
    USes specific luminance patterns (defined by YMAX, YMIN, and YDIF attributes) to detect the
    presence of color bars. If bars are detected, it logs the start and end times. The function is designed to
    check every 25th frame.

    Parameters:
        startObj (qctools.xml.gz): A gzip-compressed XML file containing frame attributes.
        pkt (str): The attribute key used to extract timestamps from <frame> tag in qctools.xml.gz.
        durationStart (float): Initial timestamp marking the potential start of detected bars.
        durationEnd (float): Timestamp marking the end of detected bars.
        framesList (list): List of frameDict dictionaries

    Returns:
        tuple: Returns a tuple containing the start and end timestamps of detected bars.
    """

	frame_count = 0
	with gzip.open(startObj) as xml:
		for event, elem in etree.iterparse(xml, events=('end',), tag='frame'): # iterparse the xml doc
			if elem.attrib['media_type'] == "video": # get just the video frames
				frame_pkt_dts_time = elem.attrib[pkt] # get the timestamps for the current frame we're looking at
				frameDict = {}  # start an empty dict for the new frame
				frameDict[pkt] = frame_pkt_dts_time  # give the dict the timestamp, which we have now
				for t in list(elem):    # iterating through each attribute for each element
					keySplit = t.attrib['key'].split(".")   # split the names by dots 
					keyName = str(keySplit[-1])             # get just the last word for the key name
					frameDict[keyName] = t.attrib['value']	# add each attribute to the frame dictionary
				framesList.append(frameDict)
				frame_count += 1
				if frame_count % 25 == 0:  #  Check every 25 frames
					if float(frameDict['YMAX']) > 800 and float(frameDict['YMIN']) < 10 and float(frameDict['YDIF']) < 7 :
						if durationStart == "":
							durationStart = float(frameDict[pkt])
							logger.info("Bars start at " + str(frameDict[pkt]) + " (" + dts2ts(frameDict[pkt]) + ")")						
						durationEnd = float(frameDict[pkt])
					else:
						if durationStart != "" and durationEnd != "" and durationEnd - durationStart > 2: 
							logger.info("Bars ended at " + str(frameDict[pkt]) + " (" + dts2ts(frameDict[pkt]) + ")")							
							break
			elem.clear() # we're done with that element so let's get it outta memory
	return durationStart, durationEnd

def evalBars(startObj,pkt,durationStart,durationEnd,framesList):
	with gzip.open(startObj) as xml:	
		for event, elem in etree.iterparse(xml, events=('end',), tag='frame'): # iterparse the xml doc
			if elem.attrib['media_type'] == "video": 	# get just the video frames
				frame_pkt_dts_time = elem.attrib[pkt] 	# get the timestamps for the current frame we're looking at
				if frame_pkt_dts_time >= str(durationStart): 	# only work on frames that are after the start time
					if float(frame_pkt_dts_time) > durationEnd:		# only work on frames that are before the end time
						logger.debug(f"qct-parse bars detection complete")
						break
					frameDict = {}  								# start an empty dict for the new frame
					frameDict[pkt] = frame_pkt_dts_time  			# make a key for the timestamp, which we have now
					for t in list(elem):    						# iterating through each attribute for each element
						keySplit = t.attrib['key'].split(".")   	# split the names by dots 
						keyName = str(keySplit[-1])             	# get just the last word for the key name
						if len(keyName) == 1:						# if it's psnr or mse, keyName is gonna be a single char
							keyName = '.'.join(keySplit[-2:])		# full attribute made by combining last 2 parts of split with a period in btw
						frameDict[keyName] = t.attrib['value']		# add each attribute to the frame dictionary
					framesList.append(frameDict)					# add this dict to our circular buffer

def get_duration(video_path):
	"""
    Retrieves the duration of a video file using ffprobe.

    This function executes an ffprobe command to obtain the duration of the specified video file.
    The output is processed to return the duration as a string.

    Parameters:
        video_path (str): The file path of the video for which the duration is to be retrieved.

    Returns:
        str: The duration of the video in seconds as a string.
    """
	
	command = [
        'ffprobe',
        '-v', 'error',
        '-show_entries', 'format=duration',
        '-of', 'csv=p=0',
        video_path
    ]
	result = subprocess.run(command, stdout=subprocess.PIPE)
	duration = result.stdout.decode().strip()
	return duration

def find_common_durations(content_over):
    """
    Identifies common durations across different content tags.

    Extracts tags and their associated durations from content_over dictionary, and uses set
    intersection to find durations that are common across all tags.

    Parameters:
        content_over (dict): A dictionary with tags as keys and sets of durations (strings) as values.

    Returns:
        set: A set containing durations that are common across all provided tags.
    """

    # Extract all tags and their durations into a dictionary of sets
    tag_durations = {tag: set(durations) for tag, durations in content_over.items()}

    # Use set intersection to find common durations across all tags
    common_durations = set.intersection(*tag_durations.values())
    return common_durations

def print_consecutive_durations(durations, qctools_check_output, contentFilter_name):
	"""
    Intended to be used with detectContentFilter and find_common_durations
	
	Writes the start and end times of consecutive segments to a file and logs them.

    This function takes a list of durations (each a string in 'HH:MM:SS' format), sorts them,
    and identifies consecutive segments where the time difference between segments is less than 5 seconds.
    These segments are then written to a specified output file.

    Parameters:
        durations (list of str): A list of time durations in 'HH:MM:SS' format.
        qctools_check_output (str): The file path where the output should be written.
        contentFilter_name (str): The name of the content filter used to determine the thresholds.

    Returns:
        None
    """

	logger.info(f"Segments found within thresholds of content filter {contentFilter_name}:")

	sorted_durations = sorted(durations, key=lambda x: list(map(float, x.split(':'))))

	start_time = None
	end_time = None

	with open(qctools_check_output, 'a') as f:
		f.write("**************************\n")
		f.write("\nqct-parse content detection summary:\n")
		f.write(f"\nSegments found within thresholds of content filter {contentFilter_name}:\n")

		for i in range(len(sorted_durations)):
			if start_time is None:
				start_time = sorted_durations[i]
				end_time = sorted_durations[i]
			else:
				current_time = sorted_durations[i]
				previous_time = sorted_durations[i - 1]

				current_seconds = sum(x * float(t) for x, t in zip([3600, 60, 1], current_time.split(':')))
				previous_seconds = sum(x * float(t) for x, t in zip([3600, 60, 1], previous_time.split(':')))

				if current_seconds - previous_seconds < 5:
					end_time = current_time
				else:
					if start_time != end_time:
						logger.info(f"{start_time} - {end_time}")
						f.write(f"{start_time} - {end_time}\n")
					else:
						logger.info(start_time)
						f.write(start_time)
					start_time = current_time
					end_time = current_time

		# Print the last range or single time
		if start_time and end_time:
			if start_time != end_time:
				logger.info(f"{start_time} - {end_time}")
				f.write(f"{start_time} - {end_time}\n")
			else:
				logger.info(start_time)
				f.write(start_time)
		f.write("\n**************************")


# Modified version of detectBars for finding segments that meet all thresholds instead of any thresholds (like analyze does)
def detectContentFilter(startObj,pkt,contentFilter_name,qctools_check_output,framesList):
	"""
    Checks values against thresholds of multiple values

    Parameters:
        startObj (qctools.xml.gz): A gzip-compressed XML file containing frame attributes.
        pkt (str): The attribute key used to extract timestamps from <frame> tag in qctools.xml.gz.
        contentFilter_name (str): The name of the content filter configuration to apply.
        qctools_check_output (str): The file path where segments meeting the content filter criteria are written.
    	framesList: List of frameDict dictionaries
    """
	
	content_over = {}

	for tag, settings in config_path.config_dict['qct-parse']['content'][contentFilter_name].items():
		content_over[tag] = []

	with gzip.open(startObj) as xml:	
		for event, elem in etree.iterparse(xml, events=('end',), tag='frame'): 	# iterparse the xml doc
			if elem.attrib['media_type'] == "video" or elem.attrib['media_type'] == "audio": 	# get audio and video frames
				frame_pkt_dts_time = elem.attrib[pkt] 											# get the timestamps for the current frame we're looking at
				frameDict = {}  																# start an empty dict for the new frame
				frameDict[pkt] = frame_pkt_dts_time
				for t in list(elem):    										# iterating through each attribute for each element
					if elem.attrib['media_type'] == "audio":
						keySplit = t.attrib['key'].replace('lavfi.astats.', '')  					# split the names 
						if '.' in keySplit:
							# Split the string at the period and join with an underscore
							audio_keyParts = keySplit.split('.')
							keyName = '_'.join(audio_keyParts)
							frameDict[keyName] = t.attrib['value']	
						else:
							# Use the cleaned line as the keyName if no period is present
							keyName = keySplit
					elif elem.attrib['media_type'] == "video":
						keySplit = t.attrib['key'].split(".")   					# split the names by dots 
						keyName = str(keySplit[-1])             					# get just the last word for the key name
						if len(keyName) == 1:										# if it's psnr or mse, keyName is gonna be a single char
							keyName = '.'.join(keySplit[-2:])						# full attribute made by combining last 2 parts of split with a period in btw
						frameDict[keyName] = t.attrib['value']						# add each attribute to the frame dictionary
				framesList.append(frameDict)
				for tag, config_value in config_path.config_dict['qct-parse']['content'][contentFilter_name].items():
					tag_threshold, op_string = config_value.split(", ")
					thresh = float(tag_threshold)
					comp_op = operator_mapping[op_string]
					if tag in frameDict:
						# Perform the comparison using the retrieved operator if the attribute is over/under threshold
						if comp_op(float(frameDict[tag]), float(thresh)) :
							timeStampString = dts2ts(frame_pkt_dts_time)
							content_over[tag].append(timeStampString)
				#thumbDelay = thumbDelay + 1
		elem.clear() # we're done with that element so let's get it outta memory
		common_durations = find_common_durations(content_over)
		if common_durations:
			print_consecutive_durations(common_durations, qctools_check_output, contentFilter_name)
		else:
			logger.error(f"No segments found matching content filter: {contentFilter_name}")

def getCompFromConfig(qct_parse,tag):
	if qct_parse['profile']:
		if "MIN" in tag or "LOW" in tag:
			comp_op = operator.lt
		else:
			comp_op = operator.gt
	if qct_parse['evaluateBars']: 
		if "MIN" in tag:
			comp_op = operator.gt
		else:
			comp_op = operator.lt
	return comp_op


def analyzeIt(qct_parse,video_path,profile,startObj,pkt,durationStart,durationEnd,thumbPath,thumbDelay,thumbExportDelay,framesList,frameCount=0,overallFrameFail=0):
	"""
    Analyzes video frames to detect exceeded specified thresholds defined in a profile or tag,
    and optionally tracks and exports thumbnails for these frames.

    Parameters:
        qct_parse (dict): qct-parse dictionary from command_config.yaml 
        video_path (video file): Path to the video file being analyzed.
        profile (dict): A dictionary of tags and corresponding thresholds from profiles in config.yaml
        startObj (qctools.xml.gz): Starting object or reference, used in logging or naming.
        pkt (str): The attribute key used to extract timestamps from <frame> tag in qctools.xml.gz.
        durationStart (float): The start time in seconds for the analysis.
        durationEnd (float): The end time in seconds for the analysis.
        thumbPath (str): Directory path where thumbnails are saved.
        thumbDelay (int): Delay count between thumbnail exports.
        thumbExportDelay (int): Required delay count between exporting thumbnails.
        framesList (list): List of frameDict dictionaries
        frameCount (int, optional): Initial count of frames processed.
        overallFrameFail (int, optional): Count of frames that fail based on the profile.

    Returns:
        tuple: A tuple containing a dictionary of tags with the count of their exceedances, total frame count, and count of overall frame failures.
    """
<<<<<<< HEAD
	
	kbeyond = {} 		# init a dict for each key which we'll use to track how often a given key is over
	fots = "" 			# acronym for Frame Over Threshold Setting, I think? Used to prevent duplication of overall frame fail count for qct_parse['profile'] or qct_parse['evaluateBars']
	if qct_parse['tagname']:
		kbeyond[qct_parse['tagname']] = 0 
=======
	kbeyond = {} # init a dict for each key which we'll use to track how often a given key is over
	fots = ""
	if profile == config_path.config_dict['qct-parse']['fullTagList']:
		for each_tag, tag_operator, tag_thresh in qct_parse['tagname']:
			if each_tag not in profile:
				logger.critical(f"The tag name {each_tag} retrieved from the command_config, is not listed in the fullTagList in config.yaml. Exiting qct-parse tag check!")
				break
			else:
				kbeyond[each_tag] = 0 
>>>>>>> 2a86e08e
	else:
		for k,v in profile.items(): 
			kbeyond[k] = 0
	with gzip.open(startObj) as xml:	
		for event, elem in etree.iterparse(xml, events=('end',), tag='frame'): # iterparse the xml doc
			if elem.attrib['media_type'] == "video": 	# get just the video frames
				frameCount = frameCount + 1
				frame_pkt_dts_time = elem.attrib[pkt] 	# get the timestamps for the current frame we're looking at
				if frame_pkt_dts_time >= str(durationStart): 	# only work on frames that are after the start time
					if durationEnd:
						if float(frame_pkt_dts_time) > durationEnd:		# only work on frames that are before the end time
							logger.debug(f"qct-parse started at {str(durationStart)} seconds and stopped at {str(frame_pkt_dts_time)} seconds {dts2ts(frame_pkt_dts_time)}")
							break
					frameDict = {}  								# start an empty dict for the new frame
					frameDict[pkt] = frame_pkt_dts_time  			# make a key for the timestamp, which we have now
					for t in list(elem):    						# iterating through each attribute for each element
						keySplit = t.attrib['key'].split(".")   	# split the names by dots 
						keyName = str(keySplit[-1])             	# get just the last word for the key name
						if len(keyName) == 1:						# if it's psnr or mse, keyName is gonna be a single char
							keyName = '.'.join(keySplit[-2:])		# full attribute made by combining last 2 parts of split with a period in btw
						frameDict[keyName] = t.attrib['value']		# add each attribute to the frame dictionary
					framesList.append(frameDict)					# add this dict to our circular buffer
<<<<<<< HEAD
					# Now we can parse the frame data
					# if a single tag is selected, we only need to loop through the frames once
					if qct_parse['over'] or qct_parse['under'] and qct_parse['profile'] is None: # if we're just doing a single tag
						tag = qct_parse['tagname']
						if qct_parse['over']:
							over = float(qct_parse['over'])
							# Set the appropriate comparison operator based on command config value
							comp_op = operator.gt
						if qct_parse['under']:
							over = float(qct_parse['under'])
							comp_op = operator.lt
						# ACTAULLY DO THE THING ONCE FOR EACH TAG
						frameOver, thumbDelay = threshFinder(qct_parse,video_path,framesList[-1],startObj,pkt,tag,over,comp_op,thumbPath,thumbDelay,thumbExportDelay)
						if frameOver is True:
							kbeyond[tag] = kbeyond[tag] + 1 # note the over in the keyover dictionary
					# elif multiple tags need to be checked, we need to loop through per tag
					elif qct_parse['profile'] or qct_parse['evaluateBars']: 
=======
					if qct_parse['profile']:								# display "timestamp: Tag Value" (654.754100: YMAX 229) to the terminal window
						logger.debug(framesList[-1][pkt] + ": " + qct_parse['tagname'] + " " + framesList[-1][qct_parse['tagname']])
					# Now we can parse the frame data from the buffer!	
					if qct_parse['tagname'] and qct_parse['profile'] is None: # if we're just doing a single tag
						for config_tag, config_op, config_value in qct_parse['tagname']:
							over = float(config_value)
							comp_op = operator_mapping[config_op]
							if config_tag in frameDict:
								# ACTUALLY DO THE THING ONCE FOR EACH TAG
								tag = config_tag
								frameOver, thumbDelay = threshFinder(qct_parse,video_path,framesList[-1],startObj,pkt,tag,over,comp_op,thumbPath,thumbDelay,thumbExportDelay)
								if frameOver is True:
									kbeyond[config_tag] = kbeyond[config_tag] + 1 					# note the over in the key over dict
									if not frame_pkt_dts_time in fots: 				# make sure that we only count each over frame once
										overallFrameFail = overallFrameFail + 1
										fots = frame_pkt_dts_time 					# set it again so we don't dupe
					elif qct_parse['profile']: # if we're using a profile
>>>>>>> 2a86e08e
						for k,v in profile.items():
							if v is not None:
								tag = k
								comp_op = getCompFromConfig(qct_parse,tag)
								over = float(v)
								# ACTUALLY DO THE THING ONCE FOR EACH TAG
								frameOver, thumbDelay = threshFinder(qct_parse,video_path,framesList[-1],startObj,pkt,tag,over,comp_op,thumbPath,thumbDelay,thumbExportDelay)
								if frameOver is True:
									kbeyond[k] = kbeyond[k] + 1 # note the over in the key over dict
									if not frame_pkt_dts_time in fots: # make sure that we only count each over frame once
										overallFrameFail = overallFrameFail + 1
										fots = frame_pkt_dts_time # set it again so we don't dupe
					thumbDelay = thumbDelay + 1				
			elem.clear() # we're done with that element so let's get it outta memory
	return kbeyond, frameCount, overallFrameFail


# This function is admittedly very ugly, but what it puts out is very pretty. Need to revamp 	
def printresults(qct_parse,kbeyond,frameCount,overallFrameFail, qctools_check_output):
	"""
    Writes the analyzeIt results into a summary file, detailing the count and percentage of frames that exceeded the thresholds.

    Parameters:
        kbeyond (dict): Dictionary mapping tags to the count of frames exceeding the thresholds.
        frameCount (int): Total number of frames analyzed.
        overallFrameFail (int): Total number of frames with at least one threshold exceedance.
        qctools_check_output (str): File path to write the output summary.

    Returns:
        None
    """
	with open(qctools_check_output, 'a') as f:
		f.write("**************************\n")
		if qct_parse['evaluateBars']: 
			f.write("\nqct-parse color bars evaluation summary:\n")
		if frameCount == 0:
			percentOverString = "0"
		else:
			f.write("\nTotalFrames:\t" + str(frameCount))
			f.write("\nBy Tag:\n")
			percentOverall = float(overallFrameFail) / float(frameCount)
			if percentOverall == 1:
				percentOverallString = "100"
			elif percentOverall == 0:
				percentOverallString = "0"
			elif percentOverall < 0.0001:
				percentOverallString = "<0.01"
			else:
				percentOverallString = str(percentOverall)
				percentOverallString = percentOverallString[2:4] + "." + percentOverallString[4:]
				if percentOverallString[0] == "0":
					percentOverallString = percentOverallString[1:]
					percentOverallString = percentOverallString[:4]
				else:
					percentOverallString = percentOverallString[:5]	
			for k,v in kbeyond.items():
				percentOver = float(kbeyond[k]) / float(frameCount)
				if percentOver == 1:
					percentOverString = "100"
				elif percentOver == 0:
					percentOverString = "0"
				elif percentOver < 0.0001:
					percentOverString = "<0.01"
				else:
					percentOverString = str(percentOver)
					percentOverString = percentOverString[2:4] + "." + percentOverString[4:]
					if percentOverString[0] == "0":
						percentOverString = percentOverString[1:]
						percentOverString = percentOverString[:4]
					else:
						percentOverString = percentOverString[:5]
				f.write(k + ":\t" + str(kbeyond[k]) + "\t" + percentOverString + "\t% of the total # of frames")
				f.write("\n")
			f.write("\n\nOverall:")
			if qct_parse['evaluateBars']:
				f.write("\nFrames Within MAX and MIN of YUV and SAT of Color Bars:\t" + str(overallFrameFail) + "\t" + percentOverallString + "\t% of the total # of frames")
			if qct_parse['over'] or qct_parse['under'] or qct_parse['profile']:
				f.write("\nFrames With At Least One Fail:\t" + str(overallFrameFail) + "\t" + percentOverallString + "\t% of the total # of frames")
			f.write("\n**************************")
	return

	
def run_qctparse(video_path, qctools_output_path, qctools_check_output):
	"""
    Executes the qct-parse analysis on a given video file, exporting relevant data and thumbnails based on specified thresholds and profiles.

    Parameters:
        video_path (str): Path to the video file being analyzed.
        qctools_output_path (str): Path to the QCTools XML report output.
        qctools_check_output (str): Path where the summary of the qct-parse results will be written.

    """
	logger.info("Starting qct-parse\n")
	
	###### Initialize variables ######
	qct_parse = command_config.command_dict['tools']['qct-parse']
	
	startObj = qctools_output_path
	
	# Set thumbExport delay
	if qct_parse['thumbExportDelay']:
		thumbDelay = int(qct_parse['thumbExportDelay'])	# get a seconds number for the delay in the original file btw exporting tags
	else:
		thumbDelay = 9000
	thumbExportDelay = thumbDelay
	
	# Set parentDir and baseName
	parentDir = os.path.dirname(startObj)
	baseName = os.path.basename(startObj)
	baseName = baseName.replace(".qctools.xml.gz", "")

	# set the start and end duration times
	if qct_parse['barsDetection']:
		durationStart = ""				# if bar detection is turned on then we have to calculate this
		durationEnd = ""				# if bar detection is turned on then we have to calculate this
		duration_str = get_duration(video_path)
		ffprobe_duration = float(duration_str)
	else:
		durationStart = 0
		durationEnd = 99999999

	# Initialize counts
	overcount = 0	# init count of overs
	undercount = 0	# init count of unders
	count = 0		# init total frames counter
	buffSize = 11
	framesList = collections.deque(maxlen=buffSize)		# init holding object for holding all frame data in a circular buffer. 
	bdFramesList = collections.deque(maxlen=buffSize) 	# init holding object for holding all frame data in a circular buffer. 

	# set the path for the thumbnail export
	metadata_dir = os.path.dirname(qctools_output_path)
	thumbPath = os.path.join(metadata_dir, "ThumbExports")
	
	if qct_parse['thumbExport']:
		if not os.path.exists(thumbPath):
			os.makedirs(thumbPath)
	
	profile = {} # init a dictionary where we'll store reference values from config.yaml file
	
	# init a list of every tag available in a QCTools Report from the fullTagList in the config.yaml
	tagList = list(config_path.config_dict['qct-parse']['fullTagList'].keys())
	
	if qct_parse['profile'] is not None:
		template = qct_parse['profile'] # get the profile/ section name from the command config
		if template in config_path.config_dict['qct-parse']['profiles']:
		# If the template matches one of the profiles
			for t in tagList:
				if t in config_path.config_dict['qct-parse']['profiles'][template]:
					profile[t] = config_path.config_dict['qct-parse']['profiles'][template][t]
	
	# open qctools report 
	# determine if report stores pkt_dts_time or pkt_pts_time
	with gzip.open(startObj) as xml:    
		for event, elem in etree.iterparse(xml, events=('end',), tag='frame'):  # iterparse the xml doc
			if elem.attrib['media_type'] == "video":  # get just the video frames
				# we gotta find out if the qctools report has pkt_dts_time or pkt_pts_time ugh
				match = re.search(r"pkt_.ts_time", etree.tostring(elem).decode('utf-8'))
				if match:
					pkt = match.group()
					break
	
	######## Iterate Through the XML for Bars detection ########
	if qct_parse['barsDetection']:
		logger.debug(f"\nStarting Bars Detection on {baseName}")
		durationStart,durationEnd = detectBars(startObj,pkt,durationStart,durationEnd,framesList)
		if durationStart == "" and durationEnd == "":
			logger.error("No color bars detected")

	######## Iterate Through the XML for Bars Evaluation ########
	if qct_parse['evaluateBars']:
		evalBars(startObj,pkt,durationStart,durationEnd,framesList)
		# Define the keys for which you want to calculate the average
		keys_to_average = ['YMAX', 'YMIN', 'UMIN', 'UMAX', 'VMIN', 'VMAX', 'SATMIN', 'SATMAX']
		# Initialize a dictionary to store the average values
		average_dict = {key: median([float(frameDict[key]) for frameDict in framesList if key in frameDict]) for key in keys_to_average}
		if average_dict is None:
			logger.critical(f"Cannot run evaluate color bars")
		else:
			logger.debug(f"\nStarting qct-parse color bars evaluation on {baseName}")
			durationStart = 0
			durationEnd = 99999999
			profile = average_dict
			kbeyond, frameCount, overallFrameFail = analyzeIt(qct_parse,video_path,profile,startObj,pkt,durationStart,durationEnd,thumbPath,thumbDelay,thumbExportDelay,framesList)

<<<<<<< HEAD
	######## Iterate Through the XML for Content detection ########
=======
	######## Iterate Through the XML for content detection ########
>>>>>>> 2a86e08e
	if qct_parse['detectContent'] and qct_parse['contentFilter'] != None:
		logger.debug(f"Checking for segments of {os.path.basename(video_path)} that match the content filter {qct_parse['contentFilter']}\n")
		duration_str = get_duration(video_path)
		contentFilter_name = qct_parse['contentFilter']
		detectContentFilter(startObj,pkt,contentFilter_name,qctools_check_output,framesList)
	elif qct_parse['detectContent'] and qct_parse['contentFilter'] == None:
		logger.error(f"Cannot run detectContent, no content filter specified in config.yaml\n")

	######## Iterate Through the XML for General Analysis ########
	if qct_parse['profile']:
		logger.debug(f"Starting qct-parse analysis against {qct_parse['profile']} thresholds on {baseName}\n")
		kbeyond, frameCount, overallFrameFail = analyzeIt(qct_parse,video_path,profile,startObj,pkt,durationStart,durationEnd,thumbPath,thumbDelay,thumbExportDelay,framesList)
		printresults(kbeyond,frameCount,overallFrameFail, qctools_check_output)
		logger.debug(f"qct-parse summary written to {qctools_check_output}\n")
	if qct_parse['tagname']:
		logger.debug(f"Starting qct-parse analysis against user input tag thresholds on {baseName}\n")
		profile = config_path.config_dict['qct-parse']['fullTagList']
		kbeyond, frameCount, overallFrameFail = analyzeIt(qct_parse,video_path,profile,startObj,pkt,durationStart,durationEnd,thumbPath,thumbDelay,thumbExportDelay,framesList)
		printresults(kbeyond,frameCount,overallFrameFail, qctools_check_output)
		logger.debug(f"qct-parse summary written to {qctools_check_output}\n")
			
	logger.info(f"\nqct-parse finished processing file: {baseName}.qctools.xml.gz")
	
<<<<<<< HEAD
	# do some maths for the printout
	if qct_parse['over'] or qct_parse['under'] or qct_parse['profile'] or qct_parse['evaluateBars']:
		#prtinresults is currently only writing evaluate bars profile and not config profile summary. 
		printresults(qct_parse,kbeyond,frameCount,overallFrameFail,qctools_check_output)
		logger.debug(f"qct-parse summary written to {qctools_check_output}")
	
=======
>>>>>>> 2a86e08e
	return

if __name__ == "__main__":
	#if len(sys.argv) != 2:
	#	print("Usage: python qct-parse.py <input_video> <qctools_report>")
	#	sys.exit(1)
	video_path = sys.argv[1]
	report_path = sys.argv[2]
	qctools_check_output = os.path.dirname(video_path)
	if not os.path.isfile(report_path):
		print(f"Error: {report_path} is not a valid file.")
		sys.exit(1)
	run_qctparse(video_path, report_path, qctools_check_output)<|MERGE_RESOLUTION|>--- conflicted
+++ resolved
@@ -420,15 +420,8 @@
     Returns:
         tuple: A tuple containing a dictionary of tags with the count of their exceedances, total frame count, and count of overall frame failures.
     """
-<<<<<<< HEAD
-	
-	kbeyond = {} 		# init a dict for each key which we'll use to track how often a given key is over
-	fots = "" 			# acronym for Frame Over Threshold Setting, I think? Used to prevent duplication of overall frame fail count for qct_parse['profile'] or qct_parse['evaluateBars']
-	if qct_parse['tagname']:
-		kbeyond[qct_parse['tagname']] = 0 
-=======
 	kbeyond = {} # init a dict for each key which we'll use to track how often a given key is over
-	fots = ""
+	fots = "" # acronym for Frame Over Threshold Setting, I think? Used to prevent duplication of overall frame fail count for qct_parse['profile'] or qct_parse['evaluateBars']
 	if profile == config_path.config_dict['qct-parse']['fullTagList']:
 		for each_tag, tag_operator, tag_thresh in qct_parse['tagname']:
 			if each_tag not in profile:
@@ -436,7 +429,6 @@
 				break
 			else:
 				kbeyond[each_tag] = 0 
->>>>>>> 2a86e08e
 	else:
 		for k,v in profile.items(): 
 			kbeyond[k] = 0
@@ -459,25 +451,6 @@
 							keyName = '.'.join(keySplit[-2:])		# full attribute made by combining last 2 parts of split with a period in btw
 						frameDict[keyName] = t.attrib['value']		# add each attribute to the frame dictionary
 					framesList.append(frameDict)					# add this dict to our circular buffer
-<<<<<<< HEAD
-					# Now we can parse the frame data
-					# if a single tag is selected, we only need to loop through the frames once
-					if qct_parse['over'] or qct_parse['under'] and qct_parse['profile'] is None: # if we're just doing a single tag
-						tag = qct_parse['tagname']
-						if qct_parse['over']:
-							over = float(qct_parse['over'])
-							# Set the appropriate comparison operator based on command config value
-							comp_op = operator.gt
-						if qct_parse['under']:
-							over = float(qct_parse['under'])
-							comp_op = operator.lt
-						# ACTAULLY DO THE THING ONCE FOR EACH TAG
-						frameOver, thumbDelay = threshFinder(qct_parse,video_path,framesList[-1],startObj,pkt,tag,over,comp_op,thumbPath,thumbDelay,thumbExportDelay)
-						if frameOver is True:
-							kbeyond[tag] = kbeyond[tag] + 1 # note the over in the keyover dictionary
-					# elif multiple tags need to be checked, we need to loop through per tag
-					elif qct_parse['profile'] or qct_parse['evaluateBars']: 
-=======
 					if qct_parse['profile']:								# display "timestamp: Tag Value" (654.754100: YMAX 229) to the terminal window
 						logger.debug(framesList[-1][pkt] + ": " + qct_parse['tagname'] + " " + framesList[-1][qct_parse['tagname']])
 					# Now we can parse the frame data from the buffer!	
@@ -495,7 +468,6 @@
 										overallFrameFail = overallFrameFail + 1
 										fots = frame_pkt_dts_time 					# set it again so we don't dupe
 					elif qct_parse['profile']: # if we're using a profile
->>>>>>> 2a86e08e
 						for k,v in profile.items():
 							if v is not None:
 								tag = k
@@ -664,27 +636,7 @@
 		if durationStart == "" and durationEnd == "":
 			logger.error("No color bars detected")
 
-	######## Iterate Through the XML for Bars Evaluation ########
-	if qct_parse['evaluateBars']:
-		evalBars(startObj,pkt,durationStart,durationEnd,framesList)
-		# Define the keys for which you want to calculate the average
-		keys_to_average = ['YMAX', 'YMIN', 'UMIN', 'UMAX', 'VMIN', 'VMAX', 'SATMIN', 'SATMAX']
-		# Initialize a dictionary to store the average values
-		average_dict = {key: median([float(frameDict[key]) for frameDict in framesList if key in frameDict]) for key in keys_to_average}
-		if average_dict is None:
-			logger.critical(f"Cannot run evaluate color bars")
-		else:
-			logger.debug(f"\nStarting qct-parse color bars evaluation on {baseName}")
-			durationStart = 0
-			durationEnd = 99999999
-			profile = average_dict
-			kbeyond, frameCount, overallFrameFail = analyzeIt(qct_parse,video_path,profile,startObj,pkt,durationStart,durationEnd,thumbPath,thumbDelay,thumbExportDelay,framesList)
-
-<<<<<<< HEAD
-	######## Iterate Through the XML for Content detection ########
-=======
 	######## Iterate Through the XML for content detection ########
->>>>>>> 2a86e08e
 	if qct_parse['detectContent'] and qct_parse['contentFilter'] != None:
 		logger.debug(f"Checking for segments of {os.path.basename(video_path)} that match the content filter {qct_parse['contentFilter']}\n")
 		duration_str = get_duration(video_path)
@@ -708,15 +660,6 @@
 			
 	logger.info(f"\nqct-parse finished processing file: {baseName}.qctools.xml.gz")
 	
-<<<<<<< HEAD
-	# do some maths for the printout
-	if qct_parse['over'] or qct_parse['under'] or qct_parse['profile'] or qct_parse['evaluateBars']:
-		#prtinresults is currently only writing evaluate bars profile and not config profile summary. 
-		printresults(qct_parse,kbeyond,frameCount,overallFrameFail,qctools_check_output)
-		logger.debug(f"qct-parse summary written to {qctools_check_output}")
-	
-=======
->>>>>>> 2a86e08e
 	return
 
 if __name__ == "__main__":
