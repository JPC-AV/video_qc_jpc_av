--- conflicted
+++ resolved
@@ -233,14 +233,6 @@
     qct_parse_values: QCTParseValues
     signalflow_profiles: Dict[str, Dict] = field(default_factory=dict)
 
-<<<<<<< HEAD
-# Output configuration - Now using booleans
-@dataclass
-class OutputsConfig:
-    access_file: bool
-    report: bool
-    qctools_ext: str  # This stays as string since it's a file extension
-=======
 @dataclass
 class FrameAnalysisConfig:
     """Configuration for frame analysis (borders, BRNG violations, signalstats)"""
@@ -280,7 +272,6 @@
     report: str
     qctools_ext: str
     frame_analysis: FrameAnalysisConfig = field(default_factory=FrameAnalysisConfig)
->>>>>>> bbbf43f6
 
 # Fixity configuration - Now using booleans
 @dataclass
