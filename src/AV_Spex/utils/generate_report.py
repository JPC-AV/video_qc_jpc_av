--- conflicted
+++ resolved
@@ -1230,14 +1230,8 @@
         return None
 
 
-<<<<<<< HEAD
 def write_html_report(video_id, report_directory, destination_directory, html_report_path, video_path=None, check_cancelled=None):
     
-=======
-def write_html_report(video_id, report_directory, destination_directory, html_report_path, 
-                     video_path=None, check_cancelled=None):
-
->>>>>>> bbbf43f6
     qctools_colorbars_duration_output, qctools_bars_eval_check_output, colorbars_values_output, qctools_content_check_outputs, qctools_profile_check_output, profile_fails_csv, tags_check_output, tag_fails_csv, colorbars_eval_fails_csv, difference_csv = find_report_csvs(report_directory)
 
     if check_cancelled():
@@ -1557,7 +1551,6 @@
         {mc_csv_html}
         """
 
-<<<<<<< HEAD
     # Add MediaConch policy section if available - NOW WITH COLLAPSIBLE FUNCTIONALITY
     if mediaconch_policy_content and mediaconch_policy_name:
         html_template += f"""
@@ -1565,10 +1558,9 @@
         <a id="link_mediaconch_policy" href="javascript:void(0);" onclick="toggleContent('mediaconch_policy', 'Show policy content ▼', 'Hide policy content ▲')" style="color: #378d6a; text-decoration: underline; margin-bottom: 10px; display: block;">Show policy content ▼</a>
         <div id="mediaconch_policy" class="xml-content" style="display: none;">{mediaconch_policy_content}</div>
         """
-=======
+
     if frame_analysis_html:
         html_template += frame_analysis_html
->>>>>>> bbbf43f6
 
     if difference_csv:
         html_template += f"""
