from PyQt6.QtWidgets import (
    QApplication, QMainWindow, QWidget, QVBoxLayout, QHBoxLayout, QGroupBox, QCheckBox, QLineEdit, QLabel, 
    QScrollArea, QFileDialog, QMenuBar, QListWidget, QPushButton, QFrame, QComboBox, QTabWidget,
    QTextEdit, QAbstractItemView, QInputDialog, QMessageBox, QProgressBar
)
<<<<<<< HEAD
from PyQt6.QtCore import Qt, QSettings, QDir, QTimer
from PyQt6.QtGui import QPixmap
=======
from PyQt6.QtCore import Qt, QSettings, QDir
from PyQt6.QtGui import QPixmap, QPalette
>>>>>>> ae04646b

import os
import sys
from dataclasses import asdict

from ..utils.setup_config import SpexConfig, ChecksConfig
from ..utils.config_manager import ConfigManager
from ..utils.log_setup import logger
from ..utils import edit_config

from ..processing.processing_mgmt import setup_mediaconch_policy
from ..processing.worker_thread import ProcessingWorker

from ..processing.avspex_processor import AVSpexProcessor
from ..utils.signals import ProcessingSignals

class ProcessingWindow(QMainWindow):
    def __init__(self, parent=None):
        super().__init__(parent)
        self.setWindowTitle("Processing Status")
        self.resize(500, 200)
        self.setWindowFlags(Qt.WindowType.Window | Qt.WindowType.WindowStaysOnTopHint)
        
        # Central widget and layout
        central_widget = QWidget()
        self.setCentralWidget(central_widget)
        layout = QVBoxLayout(central_widget)
        
        # Status label with larger font
        self.status_label = QLabel("Initializing...")
        font = self.status_label.font()
        font.setPointSize(12)
        self.status_label.setFont(font)
        self.status_label.setAlignment(Qt.AlignmentFlag.AlignCenter)
        layout.addWidget(self.status_label)
        
        # Progress bar
        self.progress_bar = QProgressBar()
        self.progress_bar.setTextVisible(True)
        self.progress_bar.setMinimum(0)
        self.progress_bar.setMaximum(0)  # This makes it into a "bouncing ball" progress bar
        layout.addWidget(self.progress_bar)

        self.details_text = QTextEdit()
        self.details_text.setReadOnly(True)
        self.details_text.setMaximumHeight(100)
        layout.addWidget(self.details_text)

        # Add cancel button
        self.cancel_button = QPushButton("Cancel")
        layout.addWidget(self.cancel_button)

        # Center the window on screen
        self._center_on_screen()  # Changed to use the defined method
        
        # Force window to update
        self.update()
        self.repaint()

        self.detailed_status = QLabel("")
        self.detailed_status.setWordWrap(True)
        layout.addWidget(self.detailed_status)

    def update_detailed_status(self, message):
        self.detailed_status.setText(message)
        QApplication.processEvents()

    def update_status(self, message):
        self.status_label.setText(message)
        self.details_text.append(message)
        # Scroll to bottom
        scrollbar = self.details_text.verticalScrollBar()
        scrollbar.setValue(scrollbar.maximum())

    def _center_on_screen(self):
        """Centers the window on the screen"""
        screen = QApplication.primaryScreen().geometry()
        window_size = self.geometry()
        x = (screen.width() - window_size.width()) // 2
        y = (screen.height() - window_size.height()) // 2
        self.move(x, y)

    def showEvent(self, event):
        super().showEvent(event)
        self.raise_()  # Bring window to front
        self.activateWindow()  # Activate the window

    def closeEvent(self, event):
        # logger.debug("ProcessingWindow close event triggered")  # Debug
        super().closeEvent(event)


class DirectoryListWidget(QListWidget):
    def __init__(self, parent=None):
        super().__init__(parent)
        # Critical settings for drag and drop
        self.setAcceptDrops(True)
        self.setDragEnabled(True)
        self.setSelectionMode(QAbstractItemView.SelectionMode.ExtendedSelection)

        self.main_window = parent

    def dragEnterEvent(self, event):
        #print("Drag Enter Event Triggered")
        if event.mimeData().hasUrls():
         #   print("URLs Detected in Drag Event")
            event.acceptProposedAction()
        else:
          #  print("No URLs in Drag Event")
            event.ignore()

    def dragMoveEvent(self, event):
        #print("Drag Move Event Triggered")
        if event.mimeData().hasUrls():
            event.acceptProposedAction()
        else:
            event.ignore()

    def dropEvent(self, event):
        if event.mimeData().hasUrls():
            urls = event.mimeData().urls()
            
            for url in urls:
                path = url.toLocalFile()
                
                if os.path.isdir(path):
                    # Check for duplicates before adding
                    if path not in [self.item(i).text() for i in range(self.count())]:
                        self.addItem(path)
                        
                        # Update selected_directories if main_window is available
                        if hasattr(self.main_window, 'selected_directories'):
                            if path not in self.main_window.selected_directories:
                                self.main_window.selected_directories.append(path)
            
            event.acceptProposedAction()


class ConfigWindow(QWidget):
    def __init__(self, config_mgr=None):
        super().__init__()
        self.config_mgr = config_mgr or ConfigManager()
        self.checks_config = self.config_mgr.get_config('checks', ChecksConfig)
        self.setup_ui()
        self.load_config_values()

    def setup_ui(self):
        """Create fixed layout structure"""
        main_layout = QVBoxLayout(self)

        self.setup_outputs_section(main_layout)

        self.setup_fixity_section(main_layout)

        self.setup_tools_section(main_layout)

        self.connect_signals()
        
    # Outputs Section
    def setup_outputs_section(self, main_layout):
        outputs_group = QGroupBox("Outputs")
        outputs_layout = QVBoxLayout()
        
        # Create widgets
        self.access_file_cb = QCheckBox("access_file")
        self.report_cb = QCheckBox("report")
        self.qctools_ext_label = QLabel("qctools_ext")
        self.qctools_ext_input = QLineEdit()
        
        # Add to layout
        outputs_layout.addWidget(self.access_file_cb)
        outputs_layout.addWidget(self.report_cb)
        outputs_layout.addWidget(self.qctools_ext_label)
        outputs_layout.addWidget(self.qctools_ext_input)
        
        outputs_group.setLayout(outputs_layout)
        main_layout.addWidget(outputs_group)
    
    # Fixity Section
    def setup_fixity_section(self, main_layout):
        fixity_group = QGroupBox("Fixity")
        fixity_layout = QVBoxLayout()
        
        # Create checkboxes
        self.output_fixity_cb = QCheckBox("Output fixity (to .txt and .md5 files)")
        self.check_fixity_cb = QCheckBox("Validate fixity")
        self.embed_stream_cb = QCheckBox("Embed Stream fixity")
        self.validate_stream_cb = QCheckBox("Validate Stream fixity")
        self.overwrite_stream_cb = QCheckBox("Overwrite Stream fixity")
        
        # Add to layout
        fixity_layout.addWidget(self.output_fixity_cb)
        fixity_layout.addWidget(self.check_fixity_cb)
        fixity_layout.addWidget(self.embed_stream_cb)
        fixity_layout.addWidget(self.validate_stream_cb)
        fixity_layout.addWidget(self.overwrite_stream_cb)
        
        fixity_group.setLayout(fixity_layout)
        main_layout.addWidget(fixity_group)
        
    # Tools Section
    def setup_tools_section(self, main_layout):
        tools_group = QGroupBox("Tools")
        tools_layout = QVBoxLayout()
        
        # Setup basic tools
        basic_tools = ['exiftool', 'ffprobe', 'mediainfo', 'mediatrace', 'qctools']
        self.tool_widgets = {}
        
        for tool in basic_tools:
            tool_group = QGroupBox(tool)
            tool_layout = QVBoxLayout()
            
            if tool == 'qctools':
                run_cb = QCheckBox("Run Tool")
                self.tool_widgets[tool] = {'run': run_cb}
                tool_layout.addWidget(run_cb)
            else:
                check_cb = QCheckBox("Check Tool")
                run_cb = QCheckBox("Run Tool")
                self.tool_widgets[tool] = {'check': check_cb, 'run': run_cb}
                tool_layout.addWidget(check_cb)
                tool_layout.addWidget(run_cb)
            
            tool_group.setLayout(tool_layout)
            tools_layout.addWidget(tool_group)

        # MediaConch section
        mediaconch_group = QGroupBox("Mediaconch")
        mediaconch_layout = QVBoxLayout()
        
        self.run_mediaconch_cb = QCheckBox("Run Mediaconch")
        
        # Policy selection
        policy_container = QWidget()
        policy_layout = QVBoxLayout(policy_container)
        
        # Current policy display
        current_policy_widget = QWidget()
        current_policy_layout = QHBoxLayout(current_policy_widget)
        current_policy_layout.setContentsMargins(0, 0, 0, 0)
        
        self.policy_label = QLabel("Current policy: ")
        self.current_policy_display = QLabel()
        self.current_policy_display.setStyleSheet("font-weight: bold;")
        
        current_policy_layout.addWidget(self.policy_label)
        current_policy_layout.addWidget(self.current_policy_display)
        current_policy_layout.addStretch()
        
        self.policy_combo = QComboBox()
        self.import_policy_btn = QPushButton("Import New MediaConch Policy")
        
        policy_layout.addWidget(current_policy_widget)
        policy_layout.addWidget(QLabel("Available policies:"))
        policy_layout.addWidget(self.policy_combo)
        policy_layout.addWidget(self.import_policy_btn)
        
        mediaconch_layout.addWidget(self.run_mediaconch_cb)
        mediaconch_layout.addWidget(policy_container)
        mediaconch_group.setLayout(mediaconch_layout)
        tools_layout.addWidget(mediaconch_group)

        # QCT Parse section
        qct_group = QGroupBox("qct-parse")
        qct_layout = QVBoxLayout()
        
        # Checkboxes
        self.run_qctparse_cb = QCheckBox("Run Tool")
        self.bars_detection_cb = QCheckBox("barsDetection")
        self.evaluate_bars_cb = QCheckBox("evaluateBars")
        self.thumb_export_cb = QCheckBox("thumbExport")
        
        # Content Filter
        content_filter_label = QLabel("contentFilter")
        self.content_filter_combo = QComboBox()
        self.content_filter_combo.addItem("Select options...")
        self.content_filter_combo.addItems(["allBlack", "static"])
        
        # Profile
        profile_label = QLabel("profile")
        self.profile_combo = QComboBox()
        self.profile_combo.addItem("Select options...")
        self.profile_combo.addItems(["default", "highTolerance", "midTolerance", "lowTolerance"])
        
        # Tagname
        tagname_label = QLabel("tagname")
        self.tagname_input = QLineEdit()
        self.tagname_input.setPlaceholderText("None")
        
        # Add widgets to layout
        qct_layout.addWidget(self.run_qctparse_cb)
        qct_layout.addWidget(self.bars_detection_cb)
        qct_layout.addWidget(self.evaluate_bars_cb)
        qct_layout.addWidget(self.thumb_export_cb)
        qct_layout.addWidget(content_filter_label)
        qct_layout.addWidget(self.content_filter_combo)
        qct_layout.addWidget(profile_label)
        qct_layout.addWidget(self.profile_combo)
        qct_layout.addWidget(tagname_label)
        qct_layout.addWidget(self.tagname_input)
        
        qct_group.setLayout(qct_layout)
        tools_layout.addWidget(qct_group)
        
        tools_group.setLayout(tools_layout)
        main_layout.addWidget(tools_group)

    def connect_signals(self):
        """Connect all widget signals to their handlers"""
        # Outputs section
        self.access_file_cb.stateChanged.connect(
            lambda state: self.on_checkbox_changed(state, ['outputs', 'access_file'])
        )
        self.report_cb.stateChanged.connect(
            lambda state: self.on_checkbox_changed(state, ['outputs', 'report'])
        )
        self.qctools_ext_input.textChanged.connect(
            lambda text: self.on_text_changed(['outputs', 'qctools_ext'], text)
        )
        
        # Fixity section
        fixity_checkboxes = {
            self.check_fixity_cb: 'check_fixity',
            self.validate_stream_cb: 'validate_stream_fixity',
            self.embed_stream_cb: 'embed_stream_fixity',
            self.output_fixity_cb: 'output_fixity',
            self.overwrite_stream_cb: 'overwrite_stream_fixity'
        }
        
        for checkbox, field in fixity_checkboxes.items():
            checkbox.stateChanged.connect(
                lambda state, f=field: self.on_checkbox_changed(state, ['fixity', f])
            )
        
        # Tools section
        for tool, widgets in self.tool_widgets.items():
            if tool == 'qctools':
                widgets['run'].stateChanged.connect(
                lambda state, t=tool: self.on_checkbox_changed(state, ['tools', t, 'run_tool'])
            )
            else:
                widgets['check'].stateChanged.connect(
                    lambda state, t=tool: self.on_checkbox_changed(state, ['tools', t, 'check_tool'])
                )
                widgets['run'].stateChanged.connect(
                    lambda state, t=tool: self.on_checkbox_changed(state, ['tools', t, 'run_tool'])
                )
        
        # MediaConch
        mediaconch = self.checks_config.tools.mediaconch
        self.run_mediaconch_cb.setChecked(mediaconch.run_mediaconch.lower() == 'yes')
        
        self.run_mediaconch_cb.stateChanged.connect(
            lambda state: self.on_checkbox_changed(state, ['tools', 'mediaconch', 'run_mediaconch'])
        )
        self.policy_combo.currentTextChanged.connect(self.on_mediaconch_policy_changed)
        self.import_policy_btn.clicked.connect(self.open_policy_file_dialog)
                    
        # QCT Parse
        self.run_qctparse_cb.stateChanged.connect(
            lambda state: self.on_checkbox_changed(state, ['tools', 'qct_parse', 'run_tool'])
        )
        self.bars_detection_cb.stateChanged.connect(
            lambda state: self.on_boolean_changed(state, ['tools', 'qct_parse', 'barsDetection'])
        )
        self.evaluate_bars_cb.stateChanged.connect(
            lambda state: self.on_boolean_changed(state, ['tools', 'qct_parse', 'evaluateBars'])
        )
        self.thumb_export_cb.stateChanged.connect(
            lambda state: self.on_boolean_changed(state, ['tools', 'qct_parse', 'thumbExport'])
        )
        self.content_filter_combo.currentTextChanged.connect(
            lambda text: self.on_qct_combo_changed(text, 'contentFilter')
        )
        self.profile_combo.currentTextChanged.connect(
            lambda text: self.on_qct_combo_changed(text, 'profile')
        )
        self.tagname_input.textChanged.connect(
            lambda text: self.on_tagname_changed(text)
        )

    def load_config_values(self):
        """Load current config values into UI elements"""
        # Set loading flag to True
        self.is_loading = True

        # Outputs
        self.access_file_cb.setChecked(self.checks_config.outputs.access_file.lower() == 'yes')
        self.report_cb.setChecked(self.checks_config.outputs.report.lower() == 'yes')
        self.qctools_ext_input.setText(self.checks_config.outputs.qctools_ext)
        
        # Fixity
        self.check_fixity_cb.setChecked(self.checks_config.fixity.check_fixity.lower() == 'yes')
        self.validate_stream_cb.setChecked(self.checks_config.fixity.validate_stream_fixity.lower() == 'yes')
        self.embed_stream_cb.setChecked(self.checks_config.fixity.embed_stream_fixity.lower() == 'yes')
        self.output_fixity_cb.setChecked(self.checks_config.fixity.output_fixity.lower() == 'yes')
        self.overwrite_stream_cb.setChecked(self.checks_config.fixity.overwrite_stream_fixity.lower() == 'yes')
        
        # Tools
        for tool, widgets in self.tool_widgets.items():
            tool_config = getattr(self.checks_config.tools, tool)
            if tool == 'qctools':
                widgets['run'].setChecked(tool_config.run_tool.lower() == 'yes')
            else:
                widgets['check'].setChecked(tool_config.check_tool.lower() == 'yes')
                widgets['run'].setChecked(tool_config.run_tool.lower() == 'yes')
        
        # MediaConch
        mediaconch = self.checks_config.tools.mediaconch
        self.run_mediaconch_cb.setChecked(mediaconch.run_mediaconch.lower() == 'yes')
        
        # Update current policy display
        self.update_current_policy_display(mediaconch.mediaconch_policy)
        
        # Load available policies
        available_policies = self.config_mgr.get_available_policies()
        self.policy_combo.clear()
        self.policy_combo.addItems(available_policies)
        
        # Temporarily block signals while setting the current text
        self.policy_combo.blockSignals(True)
        mediaconch = self.checks_config.tools.mediaconch
        if mediaconch.mediaconch_policy in available_policies:
            self.policy_combo.setCurrentText(mediaconch.mediaconch_policy)
        self.policy_combo.blockSignals(False)
        
        # QCT Parse
        qct = self.checks_config.tools.qct_parse
        self.run_qctparse_cb.setChecked(qct.run_tool.lower() == 'yes')
        self.bars_detection_cb.setChecked(qct.barsDetection)
        self.evaluate_bars_cb.setChecked(qct.evaluateBars)
        self.thumb_export_cb.setChecked(qct.thumbExport)
        
        if qct.contentFilter:
            self.content_filter_combo.setCurrentText(qct.contentFilter[0])
        if qct.profile:
            self.profile_combo.setCurrentText(qct.profile[0])
        if qct.tagname is not None:
            self.tagname_input.setText(qct.tagname)

        # Set loading flag back to False after everything is loaded
        self.is_loading = False

    def on_checkbox_changed(self, state, path):
        """Handle changes in yes/no checkboxes"""
        new_value = 'yes' if Qt.CheckState(state) == Qt.CheckState.Checked else 'no'
        
        if path[0] == "tools" and len(path) > 2:
            tool_name = path[1]
            field = path[2]
            updates = {'tools': {tool_name: {field: new_value}}}
        else:
            section = path[0]
            field = path[1]
            updates = {section: {field: new_value}}
            
        self.config_mgr.update_config('checks', updates)

    def on_boolean_changed(self, state, path):
        """Handle changes in boolean checkboxes"""
        new_value = Qt.CheckState(state) == Qt.CheckState.Checked
        
        if path[0] == "tools" and path[1] == "qct_parse":
            updates = {'tools': {'qct_parse': {path[2]: new_value}}}
            self.config_mgr.update_config('checks', updates)

    def on_text_changed(self, path, text):
        """Handle changes in text inputs"""
        updates = {path[0]: {path[1]: text}}
        self.config_mgr.update_config('checks', updates)

    def on_qct_combo_changed(self, text, field):
        """Handle changes in QCT Parse combo boxes"""
        value = [text] if text != "Select options..." else []
        updates = {'tools': {'qct_parse': {field: value}}}
        self.config_mgr.update_config('checks', updates)

    def on_tagname_changed(self, text):
        """Handle changes in tagname field"""
        updates = {'tools': {'qct_parse': {'tagname': text if text else None}}}
        self.config_mgr.update_config('checks', updates)

    def on_mediaconch_policy_changed(self, policy_name):
        """Handle selection of MediaConch policy"""
        if not self.is_loading and policy_name:
            self.config_mgr.update_config('checks', {
                'tools': {
                    'mediaconch': {
                        'mediaconch_policy': policy_name
                    }
                }
            })
            self.update_current_policy_display(policy_name)
            logger.info(f"Updated config to use policy file: {policy_name}")

    def update_current_policy_display(self, policy_name):
        """Update the display of the current policy"""
        if policy_name:
            self.current_policy_display.setText(policy_name)
        else:
            self.current_policy_display.setText("No policy selected")

    def open_policy_file_dialog(self):
        """Open file dialog for selecting MediaConch policy file"""
        file_dialog = QFileDialog()
        file_dialog.setFileMode(QFileDialog.FileMode.ExistingFile)
        file_dialog.setNameFilter("XML files (*.xml)")
        
        if file_dialog.exec():
            selected_files = file_dialog.selectedFiles()
            if selected_files:
                policy_path = selected_files[0]
                # Call setup_mediaconch_policy with selected file
                new_policy_name = setup_mediaconch_policy(policy_path)
                if new_policy_name:
                    # Refresh the UI to show the new policy file
                    self.load_config_values()
                else:
                    # Show error message if policy setup failed
                    QMessageBox.critical(
                        self,
                        "Error",
                        "Failed to import MediaConch policy file. Check logs for details."
                    )

class MainWindow(QMainWindow):
    def __init__(self):
        super().__init__()
        self.signals = ProcessingSignals()
        self.worker = None  # Initialize worker as None
        self.processing_window = None

        # Connect all signals
        self.setup_signal_connections()

        # Init processing window
        self.processing_window = None
        
        # Setup UI
        self.setup_ui()

    def setup_signal_connections(self):
        """Setup all signal connections"""
        # Processing window signals
        self.signals.started.connect(self.on_processing_started)
        self.signals.completed.connect(self.on_processing_completed)
        self.signals.error.connect(self.on_error)
        self.signals.status_update.connect(self.on_status_update)
        self.signals.cancelled.connect(self.on_processing_cancelled)
        
        # Tool-specific signals
        self.signals.tool_started.connect(self.on_tool_started)
        self.signals.tool_completed.connect(self.on_tool_completed)
        self.signals.fixity_progress.connect(self.on_fixity_progress)
        self.signals.mediaconch_progress.connect(self.on_mediaconch_progress)
        self.signals.metadata_progress.connect(self.on_metadata_progress)
        self.signals.output_progress.connect(self.on_output_progress)

    def call_process_directories(self):
        """Initialize and start the worker thread"""
        try:
            # Create and configure the worker
            self.worker = ProcessingWorker(self.source_directories, self.signals)
            
            # Connect worker-specific signals
            self.worker.started_processing.connect(self.on_processing_started)
            self.worker.finished.connect(self.on_worker_finished)
            self.worker.error.connect(self.on_error)
            self.worker.processing_time.connect(self.on_processing_time)
            
            # Start the worker thread
            self.worker.start()
            
        except Exception as e:
            # logger.debug(f"Error starting worker thread: {str(e)}")
            self.signals.error.emit(str(e))

    def on_worker_finished(self):
        """Handle worker thread completion"""
        if self.processing_window:
            self.processing_window.close()
            self.processing_window = None
        self.check_spex_button.setEnabled(True)
        
        # Clean up the worker
        if self.worker:
            self.worker.deleteLater()
            self.worker = None

        # Slot methods
    def on_processing_started(self, message):
        """Handle processing start"""
        # logger.debug("Processing started with message:", message)
        if self.processing_window is None:
            self.processing_window = ProcessingWindow(self)
            self.processing_window.cancel_button.clicked.connect(self.cancel_processing)
        self.processing_window.update_status(message)
        self.processing_window.show()
        self.processing_window.raise_()
        self.check_spex_button.setEnabled(False)
        QApplication.processEvents()
        
    def on_processing_completed(self, message):
        if self.processing_window:
            self.processing_window.close()
            self.processing_window = None
        # Re-enable the Check Spex button
        self.check_spex_button.setEnabled(True)
        QMessageBox.information(self, "Complete", message)
    
    def on_processing_time(self, formatted_time):
        """Handle processing time message from worker"""
        QMessageBox.information(self, "Complete", f"Processing completed in {formatted_time}!")

    def on_error(self, error_message):
        """Handle errors"""
        if self.processing_window:
            self.processing_window.close()
            self.processing_window = None
        self.check_spex_button.setEnabled(True)
        QMessageBox.critical(self, "Error", error_message)
        
        # Clean up worker if it exists
        if self.worker:
            self.worker.quit()
            self.worker.wait()
            self.worker.deleteLater()
            self.worker = None

    def on_status_update(self, message):
        """Handle status updates"""
        if self.processing_window:
            self.processing_window.update_status(message)

    def cancel_processing(self):
        if self.worker and self.worker.isRunning():
            self.worker.cancel()
            self.processing_window.update_status("Cancelling processing...")
            self.processing_window.cancel_button.setEnabled(False)

    def on_processing_cancelled(self):
        if self.processing_window:
            self.processing_window.close()
            self.processing_window = None
        self.check_spex_button.setEnabled(True)
        QMessageBox.information(self, "Cancelled", "Processing was cancelled.")

    def closeEvent(self, event):
        if self.worker and self.worker.isRunning():
            self.worker.cancel()
            self.worker.wait()
        # Call our quit handling method
        self.on_quit_clicked()
        super().closeEvent(event)

    def on_tool_started(self, tool_name):
        if self.processing_window:
            self.processing_window.update_status(f"Starting {tool_name}")
        
    def on_tool_completed(self, message):
        if self.processing_window:
            self.processing_window.update_status(message)
            # Let UI update
            QApplication.processEvents()

    def on_fixity_progress(self, message):
        if self.processing_window:
            self.processing_window.update_detailed_status(message)

    def on_mediaconch_progress(self, message):
        if self.processing_window:
            self.processing_window.update_detailed_status(message)

    def on_metadata_progress(self, message):
        if self.processing_window:
            self.processing_window.update_detailed_status(message)

    def on_output_progress(self, message):
        if self.processing_window:
            self.processing_window.update_detailed_status(message)
        
    def setup_ui(self):
        self.config_mgr = ConfigManager()
        self.checks_config = self.config_mgr.get_config('checks', ChecksConfig)
        self.spex_config = self.config_mgr.get_config('spex', SpexConfig)

        self.resize(800, 900)
        
         # Initialize settings
        self.settings = QSettings('NMAAHC', 'AVSpex')
        self.selected_directories = []
        
        self.check_spex_clicked = False
        self.setWindowTitle("AV Spex")
        
        # Set up menu bar
        self.menu_bar = QMenuBar(self)
        self.setMenuBar(self.menu_bar)
        self.file_menu = self.menu_bar.addMenu("File")
        self.import_action = self.file_menu.addAction("Import Directory")
        self.import_action.triggered.connect(self.import_directories)
        # Quit action
        self.quit_action = self.file_menu.addAction("Quit")
        self.quit_action.triggered.connect(self.on_quit_clicked)

        self.setup_main_layout()
        
        self.logo_setup()

        self.setup_tabs()

    def logo_setup(self):
        if getattr(sys, 'frozen', False):
            QTimer.singleShot(0, self._delayed_logo_setup)
        else:
            self._load_logo()

    def _delayed_logo_setup(self):
        self._load_logo()

    def _load_logo(self):
        logo_path = self.config_mgr.get_logo_path('JPCA_H_Branding_011025.png')
        image_layout = self.add_image_to_top(logo_path)
        self.main_layout.insertLayout(0, image_layout)  # Insert at index 0 (top)

    # Create a QTabWidget for tabs
    def setup_tabs(self):
        self.tabs = QTabWidget()
        self.main_layout.addWidget(self.tabs)

        self.setup_checks_tab()
        self.setup_spex_tab()

    # First tab: "checks"
    def setup_checks_tab(self):
        checks_tab = QWidget()
        checks_layout = QVBoxLayout(checks_tab)
        self.tabs.addTab(checks_tab, "Checks")

        # Scroll Area for Vertical Scrolling in "Checks" Tab
        main_scroll_area = QScrollArea(self)
        main_scroll_area.setWidgetResizable(True)
        main_widget = QWidget(self)
        main_scroll_area.setWidget(main_widget)

        # Vertical layout for the main content in "Checks"
        vertical_layout = QVBoxLayout(main_widget)

        # Import directory button
        import_directories_button = QPushButton("Import Directory...")
        import_directories_button.clicked.connect(self.import_directories)
        vertical_layout.addWidget(import_directories_button)

        # Directory list
        directory_label = QLabel("Selected Directories:")
        self.directory_list = DirectoryListWidget(self)
        vertical_layout.addWidget(directory_label)
        vertical_layout.addWidget(self.directory_list)

        # Delete button
        delete_button = QPushButton("Delete Selected")
        delete_button.clicked.connect(self.delete_selected_directory)
        vertical_layout.addWidget(delete_button)

        # Command Profile section
        command_profile_label = QLabel("Command profiles:")
        self.command_profile_dropdown = QComboBox()
        self.command_profile_dropdown.addItem("step1")
        self.command_profile_dropdown.addItem("step2")
        self.command_profile_dropdown.addItem("allOff")
        
        # Set initial dropdown state
        if self.checks_config.tools.exiftool.run_tool == "yes":
            self.command_profile_dropdown.setCurrentText("step1")
        elif self.checks_config.tools.exiftool.run_tool == "no":
            self.command_profile_dropdown.setCurrentText("step2")

        self.command_profile_dropdown.currentIndexChanged.connect(self.on_profile_selected)
        vertical_layout.addWidget(command_profile_label)
        vertical_layout.addWidget(self.command_profile_dropdown)

        # Config section
        command_checks_label = QLabel("Command options:")
        config_scroll_area = QScrollArea()
        self.config_widget = ConfigWindow(config_mgr=self.config_mgr)
        config_scroll_area.setWidgetResizable(True)
        config_scroll_area.setWidget(self.config_widget)

        # Set a minimum width for the config widget to ensure legibility
        config_scroll_area.setMinimumWidth(400)

        # Add checkboxes and label to the vertical layout
        vertical_layout.addWidget(command_checks_label)
        vertical_layout.addWidget(config_scroll_area)

        # Add scroll area to main layout
        checks_layout.addWidget(main_scroll_area)

        # Bottom button section
        bottom_row = QHBoxLayout()
        bottom_row.addStretch()
        self.check_spex_button = QPushButton("Check Spex!")
        self.check_spex_button.clicked.connect(self.on_check_spex_clicked)
        bottom_row.addWidget(self.check_spex_button)
        checks_layout.addLayout(bottom_row)

    # Second tab: "spex"
    def setup_spex_tab(self):
        spex_tab = QWidget()
        spex_layout = QVBoxLayout(spex_tab)
        self.tabs.addTab(spex_tab, "Spex")

        filename_section_group = self.setup_filename_section()
        spex_layout.addWidget(filename_section_group)

        mediainfo_section_group = self.setup_mediainfo_section()
        spex_layout.addWidget(mediainfo_section_group)

        exiftool_section_group = self.setup_exiftool_section()
        spex_layout.addWidget(exiftool_section_group)

        ffprobe_section_group = self.setup_ffprobe_section()
        spex_layout.addWidget(ffprobe_section_group)

        mediatrace_section_group = self.setup_mediatrace_section()
        spex_layout.addWidget(mediatrace_section_group)

        qct_section_group = self.setup_qct_section()
        spex_layout.addWidget(qct_section_group)
    
    
    # Main layout
    def setup_main_layout(self):
        """Set up the main window layout structure"""
        # Create and set central widget
        self.central_widget = QWidget()
        self.setCentralWidget(self.central_widget)

        # Create main vertical layout
        self.main_layout = QVBoxLayout(self.central_widget)

        # Set layout margins and spacing
        self.main_layout.setContentsMargins(10, 10, 10, 10)
        self.main_layout.setSpacing(10)

    # File name section
    def setup_filename_section(self):
        group = QGroupBox()
        layout = QVBoxLayout()
        
        # Section label
        layout.addWidget(QLabel("<b>Filename Values</b>"))
        
        # Profile dropdown
        layout.addWidget(QLabel("Expected filename profiles:"))
        self.filename_profile_dropdown = QComboBox()
        self.filename_profile_dropdown.addItem("Bowser file names")
        self.filename_profile_dropdown.addItem("JPC file names")
        
        # Set initial state
        if self.spex_config.filename_values.Collection == "JPC":
            self.filename_profile_dropdown.setCurrentText("JPC file names")
        elif self.spex_config.filename_values.Collection == "2012_79":
            self.filename_profile_dropdown.setCurrentText("Bowser file names")
            
        self.filename_profile_dropdown.currentIndexChanged.connect(self.on_filename_profile_changed)
        layout.addWidget(self.filename_profile_dropdown)
        
        # Open section button
        button = QPushButton("Open Section")
        button.clicked.connect(
            lambda: self.open_new_window('Filename Values', asdict(self.spex_config.filename_values))
        )
        layout.addWidget(button)
        
        group.setLayout(layout)
        group.setFixedHeight(150)
        return group

    # Section setup functions for each tool (mediainfo, exiftool, ffprobe)
    def setup_mediainfo_section(self):
        group = QGroupBox()
        layout = QVBoxLayout()
        
        # Section label
        layout.addWidget(QLabel("<b>MediaInfo Values</b>"))
        # Create a toggle button to open a new window
        button = QPushButton("Open Section")
        button.clicked.connect(
            lambda: self.open_new_window('MediaInfo Values', self.spex_config.mediainfo_values)
        )
        layout.addWidget(button)
        
        group.setLayout(layout)
        group.setFixedHeight(100)
        return group
    
    def setup_exiftool_section(self):
        group = QGroupBox()
        layout = QVBoxLayout()
        
        layout.addWidget(QLabel("<b>Exiftool Values</b>"))
        button = QPushButton("Open Section")
        button.clicked.connect(
            lambda: self.open_new_window('Exiftool Values', asdict(self.spex_config.exiftool_values))
        )
        layout.addWidget(button)
        
        group.setLayout(layout)
        group.setFixedHeight(100)
        return group
    
    def setup_ffprobe_section(self):
        group = QGroupBox()
        layout = QVBoxLayout()
        
        layout.addWidget(QLabel("<b>FFprobe Values</b>"))
        button = QPushButton("Open Section")
        button.clicked.connect(
            lambda: self.open_new_window('FFprobe Values', self.spex_config.ffmpeg_values)
        )
        layout.addWidget(button)
        
        group.setLayout(layout)
        group.setFixedHeight(100)
        return group
    
    # Mediatrace section has custom dropdowns
    def setup_mediatrace_section(self):
        group = QGroupBox()
        layout = QVBoxLayout()
        
        layout.addWidget(QLabel("<b>Mediatrace Values</b>"))
        
        # Signalflow profile dropdown
        layout.addWidget(QLabel("Expected Signalflow profiles:"))
        self.signalflow_profile_dropdown = QComboBox()
        self.signalflow_profile_dropdown.addItem("JPC_AV_SVHS Signal Flow")
        self.signalflow_profile_dropdown.addItem("BVH3100 Signal Flow")
        
        # Set initial state
        encoder_settings = self.spex_config.mediatrace_values.ENCODER_SETTINGS
        if isinstance(encoder_settings, dict):
            source_vtr = encoder_settings.get('Source_VTR', [])
        else:
            source_vtr = encoder_settings.Source_VTR
            
        if any("SVO5800" in vtr for vtr in source_vtr):
            self.signalflow_profile_dropdown.setCurrentText("JPC_AV_SVHS Signal Flow")
        elif any("Sony BVH3100" in vtr for vtr in source_vtr):
            self.signalflow_profile_dropdown.setCurrentText("BVH3100 Signal Flow")
            
        self.signalflow_profile_dropdown.currentIndexChanged.connect(self.on_signalflow_profile_changed)
        layout.addWidget(self.signalflow_profile_dropdown)
        
        button = QPushButton("Open Section")
        button.clicked.connect(
            lambda: self.open_new_window('Mediatrace Values', asdict(self.spex_config.mediatrace_values))
        )
        layout.addWidget(button)
        
        group.setLayout(layout)
        group.setFixedHeight(150)
        return group
    
    def setup_qct_section(self):
        group = QGroupBox()
        layout = QVBoxLayout()
        
        layout.addWidget(QLabel("<b>qct-parse Values</b>"))
        button = QPushButton("Open Section")
        button.clicked.connect(
            lambda: self.open_new_window('Expected qct-parse options', asdict(self.spex_config.qct_parse_values))
        )
        layout.addWidget(button)
        
        group.setLayout(layout)
        group.setFixedHeight(100)
        return group
    
    def add_image_to_top(self, logo_path):
        """Add image to the top of the main layout."""
        image_layout = QHBoxLayout()
        
        label = QLabel()
        label.setMinimumHeight(100)
        
        if logo_path and os.path.exists(logo_path):
            pixmap = QPixmap(logo_path)
            if not pixmap.isNull():
                # Scale pixmap to window width while keeping aspect ratio
                scaled_pixmap = pixmap.scaledToWidth(self.width(), Qt.TransformationMode.SmoothTransformation)
                label.setPixmap(scaled_pixmap)
            else:
                print(f"Failed to load image at path: {logo_path}")
        else:
            print(f"Invalid logo path: {logo_path}")
        
        label.setAlignment(Qt.AlignmentFlag.AlignCenter)
        image_layout.addWidget(label)
        return image_layout


    def import_directories(self):
        # Get the last directory from settings
        last_directory = self.settings.value('last_directory', '')
        
        # Use native file dialog
        file_dialog = QFileDialog(self, "Select Directories")
        file_dialog.setFileMode(QFileDialog.FileMode.Directory)
        file_dialog.setOption(QFileDialog.Option.ShowDirsOnly, True)
        
        # Set the starting directory to the parent of the last used directory
        if last_directory:
            dir_info = QDir(last_directory)
            if dir_info.cdUp():  # Move up to parent directory
                parent_dir = dir_info.absolutePath()
                file_dialog.setDirectory(parent_dir)
        
        # Try to enable multiple directory selection with the native dialog
        file_dialog.setOption(QFileDialog.Option.ReadOnly, False)

        if file_dialog.exec():
            directories = file_dialog.selectedFiles()  # Get selected directories
            
            # Save the last used directory
            if directories:
                self.settings.setValue('last_directory', directories[0])
                self.settings.sync()  # Ensure settings are saved
            
            for directory in directories:
                if directory not in self.selected_directories:
                    self.selected_directories.append(directory)
                    self.directory_list.addItem(directory)

    def add_network_drive(self, file_dialog):
        """
        Open a dialog to add a network drive manually
        """
        network_dialog = QInputDialog(self)
        network_dialog.setWindowTitle("Add Network Drive")
        network_dialog.setLabelText("Enter network path (e.g., //servername/share):")
        network_dialog.setTextValue("//")
        
        if network_dialog.exec():
            network_path = network_dialog.textValue()
            
            # Basic validation of network path
            if network_path.startswith("//"):
                # Check if the network path exists and is accessible
                if os.path.exists(network_path):
                    file_dialog.setDirectory(network_path)
                else:
                    QMessageBox.warning(self, "Network Drive", 
                                        "Cannot access the specified network path. "
                                        "Please check the path and your network connection.")
            else:
                QMessageBox.warning(self, "Invalid Path", 
                                    "Please enter a valid network path starting with //")


    def update_selected_directories(self):
        """Update source_directories from the QListWidget."""
        self.source_directories = [self.directory_list.item(i).text() for i in range(self.directory_list.count())]


    def get_source_directories(self):
        """Return the selected directories if Check Spex was clicked."""
        return self.selected_directories if self.check_spex_clicked else None
    
    def delete_selected_directory(self):
        """Delete the selected directory from the list widget and the selected_directories list."""
        # Get the selected items
        selected_items = self.directory_list.selectedItems()
        
        if not selected_items:
            return  # No item selected, do nothing
        
        # Remove each selected item from both the QListWidget and selected_directories list
        for item in selected_items:
            # Remove from the selected_directories list
            directory = item.text()
            if directory in self.selected_directories:
                self.selected_directories.remove(directory)
            
            # Remove from the QListWidget
            self.directory_list.takeItem(self.directory_list.row(item))


    def on_check_spex_clicked(self):
        """Handle the Start button click."""
        # logger.debug("Check Spex button clicked")  # Debug line
        self.update_selected_directories()
        self.check_spex_clicked = True  # Mark that the button was clicked
        self.config_mgr.save_last_used_config('checks')
        self.config_mgr.save_last_used_config('spex')
        self.call_process_directories()


    def on_profile_selected(self, index):
        selected_profile = self.command_profile_dropdown.currentText()
        if selected_profile == "step1":
            profile = edit_config.profile_step1
        elif selected_profile == "step2":
            profile = edit_config.profile_step2
        elif selected_profile == "allOff":
            profile = edit_config.profile_allOff
        try:
            # Call the backend function to apply the selected profile
            edit_config.apply_profile(profile)
            logger.debug(f"Profile '{selected_profile}' applied successfully.")
            self.config_mgr.save_last_used_config('checks')
        except ValueError as e:
            logger.critical(f"Error: {e}")

        self.config_widget.load_config_values()


    def on_filename_profile_changed(self, index):
        selected_option = self.filename_profile_dropdown.itemText(index)
        updates = {}
        
        if selected_option == "JPC file names":
            updates = {
                "filename_values": {
                    "Collection": "JPC",
                    "MediaType": "AV",
                    "ObjectID": r"\d{5}",
                    "DigitalGeneration": None,
                    "FileExtension": "mkv"
                }
            }
        elif selected_option == "Bowser file names":
            updates = {
                "filename_values": {
                    "Collection": "2012_79",
                    "MediaType": "2",
                    "ObjectID": r"\d{3}_\d{1}[a-zA-Z]",
                    "DigitalGeneration": "PM",
                    "FileExtension": "mkv"
                }
            }
        
        self.config_mgr.update_config('spex', updates)
        self.config_mgr.save_last_used_config('spex')


    def on_signalflow_profile_changed(self, index):
        selected_option = self.signalflow_profile_dropdown.itemText(index)
        logger.debug(f"Selected signal flow profile: {selected_option}")

        if selected_option == "JPC_AV_SVHS Signal Flow":
            sn_config_changes = edit_config.JPC_AV_SVHS
        elif selected_option == "BVH3100 Signal Flow":
            sn_config_changes = edit_config.BVH3100
        else:
            logger.error("Signal flow identifier not recognized, config not updated")
            return

        # Update FFmpeg settings
        self.config_mgr.update_config('spex', {
            'ffmpeg_values': {
                'format': {
                    'tags': {
                        'ENCODER_SETTINGS': sn_config_changes
                    }
                }
            }
        })

        # Update MediaTrace settings 
        self.config_mgr.update_config('spex', {
            'mediatrace_values': {
                'ENCODER_SETTINGS': sn_config_changes
            }
        })


    def open_new_window(self, title, nested_dict):
        # Convert any dataclass instances in mediainfo_values to dictionaries
        if title == 'MediaInfo Values':
            nested_dict = {
                'expected_general': nested_dict['expected_general'],
                'expected_video': nested_dict['expected_video'], 
                'expected_audio': nested_dict['expected_audio']
            }
        # Convert ffmpeg_values dataclass instances
        elif title == 'FFprobe Values':
            nested_dict = {
                'video_stream': nested_dict['video_stream'],
                'audio_stream': nested_dict['audio_stream'],
                'format': nested_dict['format']
            }

        content_text = self.dict_to_string(nested_dict)
    
        self.new_window = QWidget()
        self.new_window.setWindowTitle(title)
        self.new_window.setLayout(QVBoxLayout())
        
        scroll_area = QScrollArea(self.new_window)
        scroll_area.setWidgetResizable(True)
        
        content_widget = QTextEdit()
        content_widget.setPlainText(content_text)
        content_widget.setReadOnly(True)
        content_widget.setFrameStyle(QFrame.Shape.Panel | QFrame.Shadow.Sunken)
        
        # Remove the hardcoded background color and use system palette instead
        content_widget.setStyleSheet("padding: 5px;")
        
        # Explicitly set the text color to follow system palette
        palette = content_widget.palette()
        palette.setColor(QPalette.ColorRole.Base, palette.color(QPalette.ColorRole.Window))
        palette.setColor(QPalette.ColorRole.Text, palette.color(QPalette.ColorRole.WindowText))
        content_widget.setPalette(palette)
        
        scroll_area.setWidget(content_widget)
        
        self.new_window.layout().addWidget(scroll_area)
        self.new_window.resize(600, 400)
        self.new_window.show()


    def dict_to_string(self, content_dict, indent_level=0):
        """Convert a dictionary to a string representation for display.
        
        Handles nested dictionaries and lists with proper formatting and indentation.
        """
        content_lines = []
        indent = "  " * indent_level  # Two spaces per indent level

        for key, value in content_dict.items():
            if isinstance(value, dict):  # If the value is a nested dictionary
                content_lines.append(f"{indent}{key}:")
                # Recursively process the nested dictionary
                content_lines.append(self.dict_to_string(value, indent_level + 1))
            elif isinstance(value, list):  # If the value is a list
                content_lines.append(f"{indent}{key}:")
                # Add each list item on a new line with additional indentation
                for item in value:
                    content_lines.append(f"{indent}  - {item}")
            else:  # For all other types (e.g., strings, numbers)
                content_lines.append(f"{indent}{key}: {value}")

        return "\n".join(content_lines)
    
    def on_quit_clicked(self):
        """Handle the 'Quit' button click."""
        self.selected_directories = None  # Clear any selections
        self.check_spex_clicked = False  # Ensure the flag is reset
        self.config_mgr.save_last_used_config('checks')
        self.config_mgr.save_last_used_config('spex')
        self.close()  # Close the GUI
        <|MERGE_RESOLUTION|>--- conflicted
+++ resolved
@@ -3,13 +3,8 @@
     QScrollArea, QFileDialog, QMenuBar, QListWidget, QPushButton, QFrame, QComboBox, QTabWidget,
     QTextEdit, QAbstractItemView, QInputDialog, QMessageBox, QProgressBar
 )
-<<<<<<< HEAD
 from PyQt6.QtCore import Qt, QSettings, QDir, QTimer
 from PyQt6.QtGui import QPixmap
-=======
-from PyQt6.QtCore import Qt, QSettings, QDir
-from PyQt6.QtGui import QPixmap, QPalette
->>>>>>> ae04646b
 
 import os
 import sys
