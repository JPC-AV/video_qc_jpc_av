--- conflicted
+++ resolved
@@ -288,13 +288,6 @@
             
             print("DEBUG: process_fixity completed normally")
             
-<<<<<<< HEAD
-=======
-        if fixity_enabled:
-            if self.signals:
-                self.signals.tool_started.emit("Fixity...\n")
-            processing_mgmt.process_fixity(source_directory, video_path, video_id)
->>>>>>> 87a16286
             if self.signals:
                 self.signals.tool_completed.emit("Fixity processing complete")
             return True
@@ -333,30 +326,8 @@
             print(f"DEBUG: MediaConch step error: {e}")
             return False
 
-<<<<<<< HEAD
     def _run_metadata_step(self, processing_mgmt):
         """Run metadata step"""
-        metadata_tools_enabled = (
-            hasattr(self.checks_config.tools.mediainfo, 'check_tool') and self.checks_config.tools.mediainfo.check_tool == "yes" or
-            hasattr(self.checks_config.tools.mediatrace, 'check_tool') and self.checks_config.tools.mediatrace.check_tool == "yes" or
-            hasattr(self.checks_config.tools.exiftool, 'check_tool') and self.checks_config.tools.exiftool.check_tool == "yes" or
-            hasattr(self.checks_config.tools.ffprobe, 'check_tool') and self.checks_config.tools.ffprobe.check_tool == "yes"
-        )
-
-        if not metadata_tools_enabled:
-            return True
-
-        if self.signals:
-            self.signals.tool_started.emit("Metadata Tools")
-        
-        try:
-            ctx = self._processing_context
-            metadata_differences = processing_mgmt.process_video_metadata(ctx['video_path'], ctx['destination_directory'], ctx['video_id'])
-=======
-         # Process metadata tools (mediainfo, ffprobe, exiftool, etc.)
-        metadata_tools_enabled = False
-        tools_config = self.checks_config.tools
-
         # Check if any metadata tools are enabled
         tools_to_check = ['mediainfo', 'mediatrace', 'exiftool', 'ffprobe']
         metadata_tools_enabled = False
@@ -365,16 +336,14 @@
             tool = getattr(tools_config, tool_name, None)
             if tool and (getattr(tool, 'check_tool', 'no') == 'yes' or 
                         getattr(tool, 'run_tool', 'no') == 'yes'):
-                metadata_tools_enabled = True
-                    
-        # Initialize metadata_differences
-        # Needed for process_video_outputs, if not created in process_video_metadata
-        metadata_differences = None
-
-        if metadata_tools_enabled:
-            if self.signals:
-                self.signals.tool_started.emit("Metadata Tools")
->>>>>>> 87a16286
+                    metadata_tools_enabled = True
+
+        if self.signals:
+            self.signals.tool_started.emit("Metadata Tools")
+        
+        try:
+            ctx = self._processing_context
+            metadata_differences = processing_mgmt.process_video_metadata(ctx['video_path'], ctx['destination_directory'], ctx['video_id'])
             
             # CHECK FOR PAUSE AFTER THE OPERATION
             if self.check_cancelled():
@@ -390,12 +359,6 @@
             
             if self.signals:
                 self.signals.tool_completed.emit("Metadata tools complete")
-<<<<<<< HEAD
-            return True
-            
-        except Exception as e:
-            print(f"DEBUG: Metadata step error: {e}")
-=======
                 # Emit signals for each completed metadata tool
                 tools_to_signal = [
                     ('mediainfo', 'Mediainfo'),
@@ -412,8 +375,11 @@
             if self.signals:
                 self.signals.clear_status.emit()
 
-        if self.check_cancelled():
->>>>>>> 87a16286
+            if self.check_cancelled():
+                return True
+            
+        except Exception as e:
+            print(f"DEBUG: Metadata step error: {e}")
             return False
 
     def _run_outputs_step(self, processing_mgmt):
@@ -425,12 +391,11 @@
             self.checks_config.tools.qct_parse.run_tool == "yes"
         )
         
-<<<<<<< HEAD
         if not outputs_enabled:
             return True
 
         if self.signals:
-            self.signals.tool_started.emit("Output Processing")
+            self.signals.tool_started.emit("Output Processing\n")
         
         try:
             ctx = self._processing_context
@@ -438,15 +403,6 @@
             processing_mgmt.process_video_outputs(
                 ctx['video_path'], ctx['source_directory'], ctx['destination_directory'],
                 ctx['video_id'], metadata_differences
-=======
-        if outputs_enabled:
-            if self.signals:
-                self.signals.tool_started.emit("Output Processing\n")
-            
-            processing_results = processing_mgmt.process_video_outputs(
-                video_path, source_directory, destination_directory,
-                video_id, metadata_differences
->>>>>>> 87a16286
             )
             
             # CHECK FOR PAUSE AFTER THE OPERATION
@@ -458,18 +414,19 @@
                     print("DEBUG: Outputs step was cancelled")
                     return False
             
-            if self.signals:
-<<<<<<< HEAD
-                self.signals.tool_completed.emit("Outputs complete")
-            return True
-            
-        except Exception as e:
-            print(f"DEBUG: Outputs step error: {e}")
-=======
+            # CHECK FOR PAUSE AFTER THE OPERATION
+            if self.check_cancelled():
+                if self._paused:
+                    print("DEBUG: Outputs step was paused, not completed")
+                    return False  # Return False so the step isn't marked complete
+                else:
+                    print("DEBUG: Outputs step was cancelled")
+                    return False
+            
+            if self.signals:
                 self.signals.tool_completed.emit("Outputs complete\n")
 
         if self.check_cancelled():
->>>>>>> 87a16286
             return False
 
     def _complete_processing(self):
@@ -477,25 +434,15 @@
         ctx = self._processing_context
         
         if self.signals:
-<<<<<<< HEAD
-            self.signals.tool_completed.emit("All processing for this directory complete")
-=======
             self.signals.tool_completed.emit("All processing for this directory complete\n")
         if self.signals:
->>>>>>> 87a16286
             self.signals.step_completed.emit("All Processing")
             time.sleep(0.1)
         
         logger.debug('Please note that any warnings on metadata are just used to help any issues with your file. If they are not relevant at this point in your workflow, just ignore this. Thanks!\n')
-<<<<<<< HEAD
-        display_processing_banner(ctx['video_id'])
-=======
 
         if self.signals:
             self.signals.clear_status.emit()
->>>>>>> 87a16286
-        
-        # Reset state for next directory
-        self._completed_steps = set()
-        self._processing_context = None
-        self._current_step = 'fixity'+        
+        display_processing_banner(video_id)
+        return True