--- conflicted
+++ resolved
@@ -544,12 +544,8 @@
         
         if command_config.command_dict['outputs']['report'] == 'yes':
             html_report_path = os.path.join(source_directory, f'{video_id}_avspex_report.html')
-<<<<<<< HEAD
-            write_html_report(video_id,report_directory,destination_directory,html_report_path)
-=======
             # new html report will use less of these, but for now main branch has lots of vars to pass to write_html_report
             write_html_report(video_id,destination_directory,mediaconch_output_path,diff_csv_path,qctools_check_output,exiftool_output_path,mediainfo_output_path,ffprobe_output_path,html_report_path)
->>>>>>> 0849a5b8
             
         logger.debug(f'\n\nPlease note that any warnings on metadata are just used to help any issues with your file. If they are not relevant at this point in your workflow, just ignore this. Thanks!')
         
